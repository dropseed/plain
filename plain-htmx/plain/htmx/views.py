from __future__ import annotations

from collections.abc import Callable
from typing import Any

from plain.http import Response
from plain.utils.cache import patch_vary_headers

from .templates import render_template_fragment


class HTMXViewMixin:
    """Mixin for View classes to add HTMX-specific functionality."""

    def render_template(self) -> str:
<<<<<<< HEAD
=======
        # These methods are provided by the View base class
>>>>>>> 236a3417
        template = self.get_template()  # type: ignore[attr-defined]
        context = self.get_template_context()  # type: ignore[attr-defined]

        if self.is_htmx_request() and self.get_htmx_fragment_name():
            return render_template_fragment(
                template=template._jinja_template,
                fragment_name=self.get_htmx_fragment_name(),
                context=context,
            )

        return template.render(context)

    def get_response(self) -> Response:
        response = super().get_response()  # type: ignore[misc]
        # Tell browser caching to also consider the fragment header,
        # not just the url/cookie.
        patch_vary_headers(
            response, ["HX-Request", "Plain-HX-Fragment", "Plain-HX-Action"]
        )
        return response

    def get_request_handler(self) -> Callable[..., Any]:
        if self.is_htmx_request():
            # You can use an htmx_{method} method on views
            # (or htmx_{method}_{action} for specific actions)
            method = f"htmx_{self.request.method.lower()}"  # type: ignore[attr-defined]

            if action := self.get_htmx_action_name():
                # If an action is specified, we throw an error if
                # the associated method isn't found
                return getattr(self, f"{method}_{action}")

            if handler := getattr(self, method, None):
                # If it's just an htmx post, for example,
                # we can use a custom method or we can let it fall back
                # to a regular post method if it's not found
                return handler

        return super().get_request_handler()  # type: ignore[misc]

    def is_htmx_request(self) -> bool:
        return self.request.headers.get("HX-Request") == "true"  # type: ignore[attr-defined]

    def get_htmx_fragment_name(self) -> str:
        # A custom header that we pass with the {% htmxfragment %} tag
        return self.request.headers.get("Plain-HX-Fragment", "")  # type: ignore[attr-defined]

    def get_htmx_action_name(self) -> str:
        return self.request.headers.get("Plain-HX-Action", "")  # type: ignore[attr-defined]<|MERGE_RESOLUTION|>--- conflicted
+++ resolved
@@ -13,10 +13,7 @@
     """Mixin for View classes to add HTMX-specific functionality."""
 
     def render_template(self) -> str:
-<<<<<<< HEAD
-=======
         # These methods are provided by the View base class
->>>>>>> 236a3417
         template = self.get_template()  # type: ignore[attr-defined]
         context = self.get_template_context()  # type: ignore[attr-defined]
 
