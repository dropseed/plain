--- conflicted
+++ resolved
@@ -56,11 +56,7 @@
         # check_asset_path validates and raises if path is invalid
         # After this point, absolute_path is guaranteed to be a valid str
         self.check_asset_path(absolute_path)
-<<<<<<< HEAD
-        # After check_asset_path, absolute_path is guaranteed to be a valid str
-=======
         # Type guard: absolute_path is now str (check_asset_path raises if None/invalid)
->>>>>>> 236a3417
         assert absolute_path is not None
 
         if encoded_path := self.get_encoded_path(absolute_path):
@@ -136,13 +132,7 @@
     def get_size(self, path: str) -> int:
         return os.path.getsize(path)
 
-<<<<<<< HEAD
-    def update_headers(
-        self, headers: dict | ResponseHeaders, path: str
-    ) -> dict | ResponseHeaders:
-=======
     def update_headers(self, headers: ResponseHeaders, path: str) -> ResponseHeaders:
->>>>>>> 236a3417
         headers.setdefault("Access-Control-Allow-Origin", "*")
 
         # Always vary on Accept-Encoding
