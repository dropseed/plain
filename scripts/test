--- conflicted
+++ resolved
@@ -1,6 +1,21 @@
 #!/bin/sh -e
 
+# Run the test-suite for every first–party package as well as the demo
+# projects that live under ./demos.
+#
+# Features combined from both historical versions of this helper:
+# 1. If DATABASE_URL is not provided it falls back to an in-memory sqlite
+#    database so that the tests can run without any additional setup.
+# 2. Coverage from all packages is accumulated into a single .coverage file
+#    in the repository root and HTML / XML reports are generated there as
+#    well so that they can be inspected after the run.
+# 3. psycopg[binary] and mysqlclient wheels are installed for the duration
+#    of the test run so that back-ends that rely on them are available.
+
 ROOT_DIR="$(pwd)"
+
+# Explicit list so that package order is deterministic.  Keep this in sync
+# with the top-level directories that contain first-party code.
 PACKAGES="$(cat <<EOF
 plain
 plain-models
@@ -15,62 +30,66 @@
 plain-htmx
 EOF
 )"
+
+# Allow the caller to pass a single package name to limit the scope of the
+# run (useful while iterating locally).
 packages=$PACKAGES
-
 if [ $# -gt 0 ] && printf '%s\n' $packages | grep -x "$1" >/dev/null; then
   packages=$1
   shift
 fi
 
+# Convenience function for bold log lines.
 bold() {
-    echo "\033[1m$1\033[0m"
+  echo "\033[1m$1\033[0m"
 }
 
-<<<<<<< HEAD
+# Ensure a DATABASE_URL so that Django settings can always connect.
 if [ -z "$DATABASE_URL" ]; then
-    echo "DATABASE_URL is not set, using DATABASE_URL=sqlite://:memory:"
-    export DATABASE_URL="sqlite://:memory:"
+  echo "DATABASE_URL is not set, using DATABASE_URL=sqlite://:memory:"
+  export DATABASE_URL="sqlite://:memory:"
 else
-    echo "Using DATABASE_URL: $DATABASE_URL"
+  echo "Using DATABASE_URL: $DATABASE_URL"
 fi
 
-bold "Found packages to test in $workflow: $packages"
-=======
+# Store all coverage data in one place so that successive pytest invocations
+# (one per package) append to the same file.
+export COVERAGE_FILE="$ROOT_DIR/.coverage"
+
 bold "Packages to test: $packages"
 
-# Store all coverage data in a single file at the repository root so that
-# successive test runs (one per package/demo) can append to it. This makes it
-# trivial to generate a combined report without shuffling files around.
-export COVERAGE_FILE="$(pwd)/.coverage"
->>>>>>> 6528347e
+for package in $packages; do
+  echo
+  bold "Testing $package"
 
-for package in $packages;
-do
-    echo
-    bold "Testing $package"
+  cd "$package/tests"
 
-    cd "$package/tests"
+  # Use an isolated venv for each invocation and ensure optional database
+  # drivers and coverage plugins are available.
+  uv run \
+    --package "$package" \
+    --isolated \
+    --with psycopg[binary] \
+    --with mysqlclient \
+    --with pytest-cov \
+    pytest \
+    --cov=plain \
+    --cov-append \
+    --cov-report=xml:"$ROOT_DIR/coverage.xml" \
+    --cov-report=html:"$ROOT_DIR/htmlcov" \
+    "$@"
 
-<<<<<<< HEAD
-    uv run --package "$package" --isolated --with psycopg[binary] --with mysqlclient pytest "$@"
-=======
-    uv run --package "$package" --with pytest-cov --isolated \
-        pytest \
-        --cov=plain \
-        --cov-append \
-        --cov-report=xml:"$ROOT_DIR/coverage.xml" \
-        --cov-report=html:"$ROOT_DIR/htmlcov" \
-        "$@"
->>>>>>> 6528347e
-    cd ../..
+  cd ../..
 done
 
+# Run the tests for each demo project as a smoke test.  These do not need
+# coverage data.
 for demo in demos/*; do
-    echo
-    bold "Testing $demo"
-    cd "$demo"
-    uv run pytest "$@"
-    cd ..
+  echo
+  bold "Testing $demo"
+  cd "$demo"
+  uv run pytest "$@"
+  cd ..
 done
 
 echo "\nCombined coverage reports generated. Open $ROOT_DIR/htmlcov/index.html in a browser." >&2