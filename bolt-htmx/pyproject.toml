--- conflicted
+++ resolved
@@ -10,15 +10,8 @@
 authors = ["Dave Gaeddert <dave.gaeddert@dropseed.dev>"]
 license = "MIT"
 readme = "README.md"
-<<<<<<< HEAD
 repository = "https://github.com/dropseed/bolt"
 keywords = []
-=======
-homepage = "https://www.boltpackages.com/"
-documentation = "https://www.boltpackages.com/docs/"
-repository = "https://github.com/boltpackages/bolt-htmx"
-keywords = ["django", "saas", "bolt", "framework"]
->>>>>>> 71290cd6
 classifiers = [
     "Environment :: Web Environment",
     "Intended Audience :: Developers",
