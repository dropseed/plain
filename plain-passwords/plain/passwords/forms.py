--- conflicted
+++ resolved
@@ -107,14 +107,10 @@
         # Clean it as if it were being put into the model directly
         self.user._model_meta.get_field("password").clean(password2, self.user)
 
-        assert password2 is not None  # Validated above
         return password2
 
     def save(self, commit: bool = True) -> Model:
-<<<<<<< HEAD
-=======
         # User model has password attribute
->>>>>>> 236a3417
         self.user.password = self.cleaned_data["new_password1"]  # type: ignore[attr-defined]
         if commit:
             self.user.save()
