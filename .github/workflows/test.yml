name: test
on:
  # Run the full test matrix for code merged to the default branch or on tags
  push:
    branches:
      - master
    tags:
      - '*'  # allow running the workflow for any tag (e.g. releases)

  # Run once per pull request (not on the accompanying branch push) so we don't
  # get duplicate CI runs for the same commit.
  pull_request: {}

jobs:
  test:
    runs-on: ubuntu-latest
    services:
      postgres:
        image: postgres:16
        env:
          POSTGRES_USER: postgres
          POSTGRES_PASSWORD: postgres
          POSTGRES_DB: plain
        ports:
          - 5432:5432
        options: >-
          --health-cmd="pg_isready -U postgres"
          --health-interval=10s
          --health-timeout=5s
          --health-retries=5
      mysql:
        image: mysql:8
        env:
          MYSQL_ROOT_PASSWORD: mysql
          MYSQL_DATABASE: plain
        ports:
          - 3306:3306
        options: >-
          --health-cmd="mysqladmin ping -h localhost -u root --password=mysql"
          --health-interval=10s
          --health-timeout=5s
          --health-retries=5
    strategy:
      matrix:
        python-version: ["3.11", "3.12", "3.13"]
        database: [sqlite, postgres, mysql]

    steps:
    - uses: actions/checkout@v4
    - name: Install uv
      uses: astral-sh/setup-uv@v2
    - name: Set up Python
      run: uv python install ${{ matrix.python-version }}
<<<<<<< HEAD
    - name: Install system libraries for database clients
      if: ${{ matrix.database == 'mysql' }}
      run: |
        sudo apt-get update -y
        # Required to compile mysqlclient when prebuilt wheels are not
        # available for the current Python version / architecture.
        sudo apt-get install -y default-libmysqlclient-dev build-essential pkg-config
    - name: Configure DATABASE_URL
      run: |
        case "${{ matrix.database }}" in
          sqlite)
            echo "DATABASE_URL=sqlite://:memory:" >> "$GITHUB_ENV"
            ;;
          postgres)
            echo "DATABASE_URL=postgres://postgres:postgres@localhost:5432/plain" >> "$GITHUB_ENV"
            ;;
          mysql)
            echo "DATABASE_URL=mysql://root:mysql@localhost:3306/plain" >> "$GITHUB_ENV"
            ;;
        esac
=======
>>>>>>> 6528347e
    - name: Run tests
      run: ./scripts/test

  lint:
    runs-on: ubuntu-latest
    steps:
    - uses: actions/checkout@v4
    - name: Install uv
      uses: astral-sh/setup-uv@v2
    - name: Set up Python
      run: uv python install
    - working-directory: plain-code
      run: uv sync
    - run: uv run --package plain-code --isolated plain-code check .<|MERGE_RESOLUTION|>--- conflicted
+++ resolved
@@ -51,7 +51,6 @@
       uses: astral-sh/setup-uv@v2
     - name: Set up Python
       run: uv python install ${{ matrix.python-version }}
-<<<<<<< HEAD
     - name: Install system libraries for database clients
       if: ${{ matrix.database == 'mysql' }}
       run: |
@@ -72,8 +71,6 @@
             echo "DATABASE_URL=mysql://root:mysql@localhost:3306/plain" >> "$GITHUB_ENV"
             ;;
         esac
-=======
->>>>>>> 6528347e
     - name: Run tests
       run: ./scripts/test
 
