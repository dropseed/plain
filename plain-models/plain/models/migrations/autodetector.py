from __future__ import annotations

import functools
import re
from graphlib import TopologicalSorter
from typing import TYPE_CHECKING, Any

from plain.models.fields.core import (
    NOT_PROVIDED,
    BaseField,
    DateField,
    DateTimeField,
    TimeField,
)
from plain.models.migrations import operations
from plain.models.migrations.migration import Migration, SettingsTuple
from plain.models.migrations.operations.models import AlterModelOptions
from plain.models.migrations.optimizer import MigrationOptimizer
from plain.models.migrations.questioner import MigrationQuestioner
from plain.models.migrations.utils import (
    COMPILED_REGEX_TYPE,
    RegexObject,
    resolve_relation,
)
from plain.runtime import settings

if TYPE_CHECKING:
    from plain.models.migrations.graph import MigrationGraph
    from plain.models.migrations.operations.base import Operation
    from plain.models.migrations.state import ProjectState


class MigrationAutodetector:
    """
    Take a pair of ProjectStates and compare them to see what the first would
    need doing to make it match the second (the second usually being the
    project's current state).

    Note that this naturally operates on entire projects at a time,
    as it's likely that changes interact (for example, you can't
    add a ForeignKey without having a migration to add the table it
    depends on first). A user interface may offer single-app usage
    if it wishes, with the caveat that it may not always be possible.
    """

    def __init__(
        self,
        from_state: ProjectState,
        to_state: ProjectState,
        questioner: MigrationQuestioner | None = None,
    ):
        self.from_state = from_state
        self.to_state = to_state
        self.questioner = questioner or MigrationQuestioner()
        self.existing_packages = {app for app, model in from_state.models}

    def changes(
        self,
        graph: MigrationGraph,
        trim_to_packages: set[str] | None = None,
        convert_packages: set[str] | None = None,
        migration_name: str | None = None,
    ) -> dict[str, list[Migration]]:
        """
        Main entry point to produce a list of applicable changes.
        Take a graph to base names on and an optional set of packages
        to try and restrict to (restriction is not guaranteed)
        """
        changes = self._detect_changes(convert_packages, graph)
        changes = self.arrange_for_graph(changes, graph, migration_name)
        if trim_to_packages:
            changes = self._trim_to_packages(changes, trim_to_packages)
        return changes

    def deep_deconstruct(self, obj: Any) -> Any:
        """
        Recursive deconstruction for a field and its arguments.
        Used for full comparison for rename/alter; sometimes a single-level
        deconstruction will not compare correctly.
        """
        if isinstance(obj, list):
            return [self.deep_deconstruct(value) for value in obj]
        elif isinstance(obj, tuple):
            return tuple(self.deep_deconstruct(value) for value in obj)
        elif isinstance(obj, dict):
            return {key: self.deep_deconstruct(value) for key, value in obj.items()}
        elif isinstance(obj, functools.partial):
            return (
                obj.func,
                self.deep_deconstruct(obj.args),
                self.deep_deconstruct(obj.keywords),
            )
        elif isinstance(obj, COMPILED_REGEX_TYPE):
            return RegexObject(obj)
        elif isinstance(obj, type):
            # If this is a type that implements 'deconstruct' as an instance method,
            # avoid treating this as being deconstructible itself - see #22951
            return obj
        elif hasattr(obj, "deconstruct"):
            deconstructed = obj.deconstruct()
            if isinstance(obj, BaseField):
                # we have a field which also returns a name
                deconstructed = deconstructed[1:]
            path, args, kwargs = deconstructed
            return (
                path,
                [self.deep_deconstruct(value) for value in args],
                {key: self.deep_deconstruct(value) for key, value in kwargs.items()},
            )
        else:
            return obj

    def only_relation_agnostic_fields(self, fields: dict[str, BaseField]) -> list[Any]:
        """
        Return a definition of the fields that ignores field names and
        what related fields actually relate to. Used for detecting renames (as
        the related fields change during renames).
        """
        fields_def = []
        for name, field in sorted(fields.items()):
            deconstruction = self.deep_deconstruct(field)
            if field.remote_field and field.remote_field.model:
                deconstruction[2].pop("to", None)
            fields_def.append(deconstruction)
        return fields_def

    def _detect_changes(
        self,
        convert_packages: set[str] | None = None,
        graph: MigrationGraph | None = None,
    ) -> dict[str, list[Migration]]:
        """
        Return a dict of migration plans which will achieve the
        change from from_state to to_state. The dict has app labels
        as keys and a list of migrations as values.

        The resulting migrations aren't specially named, but the names
        do matter for dependencies inside the set.

        convert_packages is the list of packages to convert to use migrations
        (i.e. to make initial migrations for, in the usual case)

        graph is an optional argument that, if provided, can help improve
        dependency generation and avoid potential circular dependencies.
        """
        # The first phase is generating all the operations for each app
        # and gathering them into a big per-app list.
        # Then go through that list, order it, and split into migrations to
        # resolve dependencies caused by M2Ms and FKs.
        self.generated_operations = {}
        self.altered_indexes = {}
        self.altered_constraints = {}
        self.renamed_fields = {}

        # Prepare some old/new state and model lists, ignoring unmigrated packages.
        self.old_model_keys = set()
        self.new_model_keys = set()
        for (package_label, model_name), model_state in self.from_state.models.items():
            if package_label not in self.from_state.real_packages:
                self.old_model_keys.add((package_label, model_name))

        for (package_label, model_name), model_state in self.to_state.models.items():
            if package_label not in self.from_state.real_packages or (
                convert_packages and package_label in convert_packages
            ):
                self.new_model_keys.add((package_label, model_name))

        self.from_state.resolve_fields_and_relations()
        self.to_state.resolve_fields_and_relations()

        # Renames have to come first
        self.generate_renamed_models()

        # Prepare lists of fields and generate through model map
        self._prepare_field_lists()
        self._generate_through_model_map()

        # Generate non-rename model operations
        self.generate_deleted_models()
        self.generate_created_models()
        self.generate_altered_options()
        self.generate_altered_db_table_comment()

        # Create the renamed fields and store them in self.renamed_fields.
        # They are used by create_altered_indexes(), generate_altered_fields(),
        # generate_removed_altered_index(), and
        # generate_altered_index().
        self.create_renamed_fields()
        # Create the altered indexes and store them in self.altered_indexes.
        # This avoids the same computation in generate_removed_indexes()
        # and generate_added_indexes().
        self.create_altered_indexes()
        self.create_altered_constraints()
        # Generate index removal operations before field is removed
        self.generate_removed_constraints()
        self.generate_removed_indexes()
        # Generate field renaming operations.
        self.generate_renamed_fields()
        self.generate_renamed_indexes()
        # Generate field operations.
        self.generate_removed_fields()
        self.generate_added_fields()
        self.generate_altered_fields()
        self.generate_added_indexes()
        self.generate_added_constraints()
        self.generate_altered_db_table()

        self._sort_migrations()
        self._build_migration_list(graph)
        self._optimize_migrations()

        return self.migrations

    def _prepare_field_lists(self) -> None:
        """
        Prepare field lists and a list of the fields that used through models
        in the old state so dependencies can be made from the through model
        deletion to the field that uses it.
        """
        self.kept_model_keys = self.old_model_keys & self.new_model_keys
        self.through_users = {}
        self.old_field_keys = {
            (package_label, model_name, field_name)
            for package_label, model_name in self.kept_model_keys
            for field_name in self.from_state.models[
                package_label,
                self.renamed_models.get((package_label, model_name), model_name),
            ].fields
        }
        self.new_field_keys = {
            (package_label, model_name, field_name)
            for package_label, model_name in self.kept_model_keys
            for field_name in self.to_state.models[package_label, model_name].fields
        }

    def _generate_through_model_map(self) -> None:
        """Through model map generation."""
        for package_label, model_name in sorted(self.old_model_keys):
            old_model_name = self.renamed_models.get(
                (package_label, model_name), model_name
            )
            old_model_state = self.from_state.models[package_label, old_model_name]
            for field_name, field in old_model_state.fields.items():
                if hasattr(field, "remote_field") and getattr(
                    field.remote_field, "through", None
                ):
                    through_key = resolve_relation(
                        field.remote_field.through, package_label, model_name
                    )
                    self.through_users[through_key] = (
                        package_label,
                        old_model_name,
                        field_name,
                    )

    @staticmethod
    def _resolve_dependency(
        dependency: tuple[str, str, str | None, bool | str],
    ) -> tuple[tuple[str, str, str | None, bool | str], bool]:
        """
        Return the resolved dependency and a boolean denoting whether or not
        it was a settings dependency.
        """
        if not isinstance(dependency, SettingsTuple):
            return dependency, False
        resolved_package_label, resolved_object_name = getattr(
            settings, dependency[1]
        ).split(".")
        return (resolved_package_label, resolved_object_name.lower()) + dependency[
            2:
        ], True

    def _build_migration_list(self, graph: MigrationGraph | None = None) -> None:
        """
        Chop the lists of operations up into migrations with dependencies on
        each other. Do this by going through an app's list of operations until
        one is found that has an outgoing dependency that isn't in another
        app's migration yet (hasn't been chopped off its list). Then chop off
        the operations before it into a migration and move onto the next app.
        If the loops completes without doing anything, there's a circular
        dependency (which _should_ be impossible as the operations are
        all split at this point so they can't depend and be depended on).
        """
        self.migrations = {}
        num_ops = sum(len(x) for x in self.generated_operations.values())
        chop_mode = False
        while num_ops:
            # On every iteration, we step through all the packages and see if there
            # is a completed set of operations.
            # If we find that a subset of the operations are complete we can
            # try to chop it off from the rest and continue, but we only
            # do this if we've already been through the list once before
            # without any chopping and nothing has changed.
            for package_label in sorted(self.generated_operations):
                chopped = []
                dependencies = set()
                for operation in list(self.generated_operations[package_label]):
                    deps_satisfied = True
                    operation_dependencies = set()
                    for dep in operation._auto_deps:
                        # Temporarily resolve the settings dependency to
                        # prevent circular references. While keeping the
                        # dependency checks on the resolved model, add the
                        # settings dependencies.
                        original_dep = dep
                        dep, is_settings_dep = self._resolve_dependency(dep)
                        if dep[0] != package_label:
                            # External app dependency. See if it's not yet
                            # satisfied.
                            for other_operation in self.generated_operations.get(
                                dep[0], []
                            ):
                                if self.check_dependency(other_operation, dep):
                                    deps_satisfied = False
                                    break
                            if not deps_satisfied:
                                break
                            else:
                                if is_settings_dep:
                                    operation_dependencies.add(
                                        (original_dep[0], original_dep[1])
                                    )
                                elif dep[0] in self.migrations:
                                    operation_dependencies.add(
                                        (dep[0], self.migrations[dep[0]][-1].name)
                                    )
                                else:
                                    # If we can't find the other app, we add a
                                    # first/last dependency, but only if we've
                                    # already been through once and checked
                                    # everything.
                                    if chop_mode:
                                        # If the app already exists, we add a
                                        # dependency on the last migration, as
                                        # we don't know which migration
                                        # contains the target field. If it's
                                        # not yet migrated or has no
                                        # migrations, we use __first__.
                                        if graph and graph.leaf_nodes(dep[0]):
                                            operation_dependencies.add(
                                                graph.leaf_nodes(dep[0])[0]
                                            )
                                        else:
                                            operation_dependencies.add(
                                                (dep[0], "__first__")
                                            )
                                    else:
                                        deps_satisfied = False
                    if deps_satisfied:
                        chopped.append(operation)
                        dependencies.update(operation_dependencies)
                        del self.generated_operations[package_label][0]
                    else:
                        break
                # Make a migration! Well, only if there's stuff to put in it
                if dependencies or chopped:
                    if not self.generated_operations[package_label] or chop_mode:
                        subclass = type(
                            "Migration",
                            (Migration,),
                            {"operations": [], "dependencies": []},
                        )
                        instance = subclass(
                            "auto_%i"  # noqa: UP031
                            % (len(self.migrations.get(package_label, [])) + 1),
                            package_label,
                        )
                        instance.dependencies = list(dependencies)
                        instance.operations = chopped
                        instance.initial = package_label not in self.existing_packages
                        self.migrations.setdefault(package_label, []).append(instance)
                        chop_mode = False
                    else:
                        self.generated_operations[package_label] = (
                            chopped + self.generated_operations[package_label]
                        )
            new_num_ops = sum(len(x) for x in self.generated_operations.values())
            if new_num_ops == num_ops:
                if not chop_mode:
                    chop_mode = True
                else:
                    raise ValueError(
                        f"Cannot resolve operation dependencies: {self.generated_operations!r}"
                    )
            num_ops = new_num_ops

    def _sort_migrations(self) -> None:
        """
        Reorder to make things possible. Reordering may be needed so FKs work
        nicely inside the same app.
        """
        for package_label, ops in sorted(self.generated_operations.items()):
            ts = TopologicalSorter()
            for op in ops:
                ts.add(op)
                for dep in op._auto_deps:
                    # Resolve intra-app dependencies to handle circular
                    # references involving a settings model.
                    dep = self._resolve_dependency(dep)[0]
                    if dep[0] != package_label:
                        continue
                    ts.add(op, *(x for x in ops if self.check_dependency(x, dep)))
            self.generated_operations[package_label] = list(ts.static_order())

    def _optimize_migrations(self) -> None:
        # Add in internal dependencies among the migrations
        for package_label, migrations in self.migrations.items():
            for m1, m2 in zip(migrations, migrations[1:]):
                m2.dependencies.append((package_label, m1.name))

        # De-dupe dependencies
        for migrations in self.migrations.values():
            for migration in migrations:
                migration.dependencies = list(set(migration.dependencies))

        # Optimize migrations
        for package_label, migrations in self.migrations.items():
            for migration in migrations:
                migration.operations = MigrationOptimizer().optimize(
                    migration.operations, package_label
                )

    def check_dependency(
        self, operation: Operation, dependency: tuple[str, str, str | None, bool | str]
    ) -> bool:
        """
        Return True if the given operation depends on the given dependency,
        False otherwise.
        """
        # Created model
        if dependency[2] is None and dependency[3] is True:
            return (
                isinstance(operation, operations.CreateModel)
                and operation.name_lower == dependency[1].lower()
            )
        # Created field
        elif dependency[2] is not None and dependency[3] is True:
            return (
                isinstance(operation, operations.CreateModel)
                and operation.name_lower == dependency[1].lower()
                and any(dependency[2] == x for x, y in operation.fields)
            ) or (
                isinstance(operation, operations.AddField)
                and operation.model_name_lower == dependency[1].lower()
                and operation.name_lower == dependency[2].lower()
            )
        # Removed field
        elif dependency[2] is not None and dependency[3] is False:
            return (
                isinstance(operation, operations.RemoveField)
                and operation.model_name_lower == dependency[1].lower()
                and operation.name_lower == dependency[2].lower()
            )
        # Removed model
        elif dependency[2] is None and dependency[3] is False:
            return (
                isinstance(operation, operations.DeleteModel)
                and operation.name_lower == dependency[1].lower()
            )
        # Field being altered
        elif dependency[2] is not None and dependency[3] == "alter":
            return (
                isinstance(operation, operations.AlterField)
                and operation.model_name_lower == dependency[1].lower()
                and operation.name_lower == dependency[2].lower()
            )
        # Unknown dependency. Raise an error.
        else:
            raise ValueError(f"Can't handle dependency {dependency!r}")

    def add_operation(
        self,
        package_label: str,
        operation: Operation,
        dependencies: list[tuple[str, str, str | None, bool | str]] | None = None,
        beginning: bool = False,
    ) -> None:
        # Operation dependencies are 4-element tuples:
        # (package_label, model_name, field_name, create/delete as True/False or "alter")
        operation._auto_deps = dependencies or []  # type: ignore[attr-defined]
        if beginning:
            self.generated_operations.setdefault(package_label, []).insert(0, operation)
        else:
            self.generated_operations.setdefault(package_label, []).append(operation)

    def generate_renamed_models(self) -> None:
        """
        Find any renamed models, generate the operations for them, and remove
        the old entry from the model lists. Must be run before other
        model-level generation.
        """
        self.renamed_models = {}
        self.renamed_models_rel = {}
        added_models = self.new_model_keys - self.old_model_keys
        for package_label, model_name in sorted(added_models):
            model_state = self.to_state.models[package_label, model_name]
            model_fields_def = self.only_relation_agnostic_fields(model_state.fields)

            removed_models = self.old_model_keys - self.new_model_keys
            for rem_package_label, rem_model_name in removed_models:
                if rem_package_label == package_label:
                    rem_model_state = self.from_state.models[
                        rem_package_label, rem_model_name
                    ]
                    rem_model_fields_def = self.only_relation_agnostic_fields(
                        rem_model_state.fields
                    )
                    if model_fields_def == rem_model_fields_def:
                        if self.questioner.ask_rename_model(
                            rem_model_state, model_state
                        ):
                            dependencies = []
                            fields = list(model_state.fields.values()) + [
                                field.remote_field
                                for relations in self.to_state.relations[
                                    package_label, model_name
                                ].values()
                                for field in relations.values()
                            ]
                            for field in fields:
                                if field.is_relation:
                                    dependencies.extend(
                                        self._get_dependencies_for_foreign_key(
                                            package_label,
                                            model_name,
                                            field,
                                            self.to_state,
                                        )
                                    )
                            self.add_operation(
                                package_label,
                                operations.RenameModel(
                                    old_name=rem_model_state.name,
                                    new_name=model_state.name,
                                ),
                                dependencies=dependencies,
                            )
                            self.renamed_models[package_label, model_name] = (
                                rem_model_name
                            )
                            renamed_models_rel_key = f"{rem_model_state.package_label}.{rem_model_state.name_lower}"
                            self.renamed_models_rel[renamed_models_rel_key] = (
                                f"{model_state.package_label}.{model_state.name_lower}"
                            )
                            self.old_model_keys.remove(
                                (rem_package_label, rem_model_name)
                            )
                            self.old_model_keys.add((package_label, model_name))
                            break

    def generate_created_models(self) -> None:
        """
        Find all new models and make create
        operations for them as well as separate operations to create any
        foreign key or M2M relationships (these are optimized later, if
        possible).

        Defer any model options that refer to collections of fields that might
        be deferred.
        """
        added_models = self.new_model_keys - self.old_model_keys

        for package_label, model_name in added_models:
            model_state = self.to_state.models[package_label, model_name]
            # Gather related fields
            related_fields = {}
            primary_key_rel = None
            for field_name, field in model_state.fields.items():
                if field.remote_field:
                    if field.remote_field.model:
                        if field.primary_key:
                            primary_key_rel = field.remote_field.model
                        else:
                            related_fields[field_name] = field
                    if getattr(field.remote_field, "through", None):
                        related_fields[field_name] = field

            # Are there indexes to defer?
            indexes = model_state.options.pop("indexes")
            constraints = model_state.options.pop("constraints")
            # Depend on the deletion of any possible proxy version of us
            dependencies = [
                (package_label, model_name, None, False),
            ]
            # Depend on all bases
            for base in model_state.bases:
                if isinstance(base, str) and "." in base:
                    base_package_label, base_name = base.split(".", 1)
                    dependencies.append((base_package_label, base_name, None, True))
                    # Depend on the removal of base fields if the new model has
                    # a field with the same name.
                    old_base_model_state = self.from_state.models.get(
                        (base_package_label, base_name)
                    )
                    new_base_model_state = self.to_state.models.get(
                        (base_package_label, base_name)
                    )
                    if old_base_model_state and new_base_model_state:
                        removed_base_fields = (
                            set(old_base_model_state.fields)
                            .difference(
                                new_base_model_state.fields,
                            )
                            .intersection(model_state.fields)
                        )
                        for removed_base_field in removed_base_fields:
                            dependencies.append(
                                (
                                    base_package_label,
                                    base_name,
                                    removed_base_field,
                                    False,
                                )
                            )
            # Depend on the other end of the primary key if it's a relation
            if primary_key_rel:
                dependencies.append(
                    resolve_relation(
                        primary_key_rel,
                        package_label,
                        model_name,
                    )
                    + (None, True)
                )
            # Generate creation operation
            self.add_operation(
                package_label,
                operations.CreateModel(
                    name=model_state.name,
                    fields=[
                        d
                        for d in model_state.fields.items()
                        if d[0] not in related_fields
                    ],
                    options=model_state.options,
                    bases=model_state.bases,
                ),
                dependencies=dependencies,
                beginning=True,
            )

            # Generate operations for each related field
            for name, field in sorted(related_fields.items()):
                dependencies = self._get_dependencies_for_foreign_key(
                    package_label,
                    model_name,
                    field,
                    self.to_state,
                )
                # Depend on our own model being created
                dependencies.append((package_label, model_name, None, True))
                # Make operation
                self.add_operation(
                    package_label,
                    operations.AddField(
                        model_name=model_name,
                        name=name,
                        field=field,
                    ),
                    dependencies=list(set(dependencies)),
                )

            related_dependencies = [
                (package_label, model_name, name, True)
                for name in sorted(related_fields)
            ]
            related_dependencies.append((package_label, model_name, None, True))
            for index in indexes:
                self.add_operation(
                    package_label,
                    operations.AddIndex(
                        model_name=model_name,
                        index=index,
                    ),
                    dependencies=related_dependencies,
                )
            for constraint in constraints:
                self.add_operation(
                    package_label,
                    operations.AddConstraint(
                        model_name=model_name,
                        constraint=constraint,
                    ),
                    dependencies=related_dependencies,
                )

    def generate_deleted_models(self) -> None:
        """
        Find all deleted models and make delete
        operations for them as well as separate operations to delete any
        foreign key or M2M relationships (these are optimized later, if
        possible).

        Also bring forward removal of any model options that refer to
        collections of fields - the inverse of generate_created_models().
        """
        deleted_models = self.old_model_keys - self.new_model_keys

        for package_label, model_name in sorted(deleted_models):
            model_state = self.from_state.models[package_label, model_name]
            # Gather related fields
            related_fields = {}
            for field_name, field in model_state.fields.items():
                if field.remote_field:
                    if field.remote_field.model:
                        related_fields[field_name] = field
                    if getattr(field.remote_field, "through", None):
                        related_fields[field_name] = field

            # Then remove each related field
            for name in sorted(related_fields):
                self.add_operation(
                    package_label,
                    operations.RemoveField(
                        model_name=model_name,
                        name=name,
                    ),
                )
            # Finally, remove the model.
            # This depends on both the removal/alteration of all incoming fields
            # and the removal of all its own related fields, and if it's
            # a through model the field that references it.
            dependencies = []
            relations = self.from_state.relations
            for (
                related_object_package_label,
                object_name,
            ), relation_related_fields in relations[package_label, model_name].items():
                for field_name, field in relation_related_fields.items():
                    dependencies.append(
                        (related_object_package_label, object_name, field_name, False),
                    )
                    if not field.many_to_many:
                        dependencies.append(
                            (
                                related_object_package_label,
                                object_name,
                                field_name,
                                "alter",
                            ),
                        )

            for name in sorted(related_fields):
                dependencies.append((package_label, model_name, name, False))
            # We're referenced in another field's through=
            through_user = self.through_users.get(
                (package_label, model_state.name_lower)
            )
            if through_user:
                dependencies.append(
                    (through_user[0], through_user[1], through_user[2], False)
                )
            # Finally, make the operation, deduping any dependencies
            self.add_operation(
                package_label,
                operations.DeleteModel(
                    name=model_state.name,
                ),
                dependencies=list(set(dependencies)),
            )

    def create_renamed_fields(self) -> None:
        """Work out renamed fields."""
        self.renamed_operations = []
        old_field_keys = self.old_field_keys.copy()
        for package_label, model_name, field_name in sorted(
            self.new_field_keys - old_field_keys
        ):
            old_model_name = self.renamed_models.get(
                (package_label, model_name), model_name
            )
            old_model_state = self.from_state.models[package_label, old_model_name]
            new_model_state = self.to_state.models[package_label, model_name]
            field = new_model_state.get_field(field_name)
            # Scan to see if this is actually a rename!
            field_dec = self.deep_deconstruct(field)
            for rem_package_label, rem_model_name, rem_field_name in sorted(
                old_field_keys - self.new_field_keys
            ):
                if rem_package_label == package_label and rem_model_name == model_name:
                    old_field = old_model_state.get_field(rem_field_name)
                    old_field_dec = self.deep_deconstruct(old_field)
                    if (
                        field.remote_field
                        and field.remote_field.model
                        and "to" in old_field_dec[2]
                    ):
                        old_rel_to = old_field_dec[2]["to"]
                        if old_rel_to in self.renamed_models_rel:
                            old_field_dec[2]["to"] = self.renamed_models_rel[old_rel_to]
                    old_field.set_attributes_from_name(rem_field_name)
                    old_db_column = old_field.get_attname_column()[1]
                    if old_field_dec == field_dec or (
                        # Was the field renamed and db_column equal to the
                        # old field's column added?
                        old_field_dec[0:2] == field_dec[0:2]
                        and dict(old_field_dec[2], db_column=old_db_column)
                        == field_dec[2]
                    ):
                        if self.questioner.ask_rename(
                            model_name, rem_field_name, field_name, field
                        ):
                            self.renamed_operations.append(
                                (
                                    rem_package_label,
                                    rem_model_name,
                                    old_field.db_column,
                                    rem_field_name,
                                    package_label,
                                    model_name,
                                    field,
                                    field_name,
                                )
                            )
                            old_field_keys.remove(
                                (rem_package_label, rem_model_name, rem_field_name)
                            )
                            old_field_keys.add((package_label, model_name, field_name))
                            self.renamed_fields[
                                package_label, model_name, field_name
                            ] = rem_field_name
                            break

    def generate_renamed_fields(self) -> None:
        """Generate RenameField operations."""
        for (
            rem_package_label,
            rem_model_name,
            rem_db_column,
            rem_field_name,
            package_label,
            model_name,
            field,
            field_name,
        ) in self.renamed_operations:
            # A db_column mismatch requires a prior noop AlterField for the
            # subsequent RenameField to be a noop on attempts at preserving the
            # old name.
            if rem_db_column != field.db_column:
                altered_field = field.clone()
                altered_field.name = rem_field_name
                self.add_operation(
                    package_label,
                    operations.AlterField(
                        model_name=model_name,
                        name=rem_field_name,
                        field=altered_field,
                    ),
                )
            self.add_operation(
                package_label,
                operations.RenameField(
                    model_name=model_name,
                    old_name=rem_field_name,
                    new_name=field_name,
                ),
            )
            self.old_field_keys.remove(
                (rem_package_label, rem_model_name, rem_field_name)
            )
            self.old_field_keys.add((package_label, model_name, field_name))

    def generate_added_fields(self) -> None:
        """Make AddField operations."""
        for package_label, model_name, field_name in sorted(
            self.new_field_keys - self.old_field_keys
        ):
            self._generate_added_field(package_label, model_name, field_name)

    def _generate_added_field(
        self, package_label: str, model_name: str, field_name: str
    ) -> None:
        field = self.to_state.models[package_label, model_name].get_field(field_name)
        # Adding a field always depends at least on its removal.
        dependencies = [(package_label, model_name, field_name, False)]
        # Fields that are foreignkeys/m2ms depend on stuff.
        if field.remote_field and field.remote_field.model:
            dependencies.extend(
                self._get_dependencies_for_foreign_key(
                    package_label,
                    model_name,
                    field,
                    self.to_state,
                )
            )
        # You can't just add NOT NULL fields with no default or fields
        # which don't allow empty strings as default.
        time_fields = (DateField, DateTimeField, TimeField)
        preserve_default = (
            field.allow_null
            or field.has_default()
            or field.many_to_many
            or (not field.required and field.empty_strings_allowed)
            or (isinstance(field, time_fields) and field.auto_now)
        )
        if not preserve_default:
            field = field.clone()
            if isinstance(field, time_fields) and field.auto_now_add:
                field.default = self.questioner.ask_auto_now_add_addition(
                    field_name, model_name
                )
            else:
                field.default = self.questioner.ask_not_null_addition(
                    field_name, model_name
                )
        if (
            field.primary_key
            and field.default is not NOT_PROVIDED
            and callable(field.default)
        ):
            self.questioner.ask_unique_callable_default_addition(field_name, model_name)
        self.add_operation(
            package_label,
            operations.AddField(
                model_name=model_name,
                name=field_name,
                field=field,
                preserve_default=preserve_default,
            ),
            dependencies=dependencies,
        )

    def generate_removed_fields(self) -> None:
        """Make RemoveField operations."""
        for package_label, model_name, field_name in sorted(
            self.old_field_keys - self.new_field_keys
        ):
            self._generate_removed_field(package_label, model_name, field_name)

    def _generate_removed_field(
        self, package_label: str, model_name: str, field_name: str
    ) -> None:
        self.add_operation(
            package_label,
            operations.RemoveField(
                model_name=model_name,
                name=field_name,
            ),
        )

    def generate_altered_fields(self) -> None:
        """
        Make AlterField operations, or possibly RemovedField/AddField if alter
        isn't possible.
        """
        for package_label, model_name, field_name in sorted(
            self.old_field_keys & self.new_field_keys
        ):
            # Did the field change?
            old_model_name = self.renamed_models.get(
                (package_label, model_name), model_name
            )
            old_field_name = self.renamed_fields.get(
                (package_label, model_name, field_name), field_name
            )
            old_field = self.from_state.models[package_label, old_model_name].get_field(
                old_field_name
            )
            new_field = self.to_state.models[package_label, model_name].get_field(
                field_name
            )
            dependencies = []
            # Implement any model renames on relations; these are handled by RenameModel
            # so we need to exclude them from the comparison
            if hasattr(new_field, "remote_field") and getattr(
                new_field.remote_field, "model", None
            ):
                rename_key = resolve_relation(
                    new_field.remote_field.model, package_label, model_name
                )
                if rename_key in self.renamed_models:
                    new_field.remote_field.model = old_field.remote_field.model
                # Handle ForeignKey which can only have a single to_field.
                remote_field_name = getattr(new_field.remote_field, "field_name", None)
                if remote_field_name:
                    to_field_rename_key = rename_key + (remote_field_name,)
                    if to_field_rename_key in self.renamed_fields:
                        # Repoint model name only
                        new_field.remote_field.model = old_field.remote_field.model
                dependencies.extend(
                    self._get_dependencies_for_foreign_key(
                        package_label,
                        model_name,
                        new_field,
                        self.to_state,
                    )
                )
            if hasattr(new_field, "remote_field") and getattr(
                new_field.remote_field, "through", None
            ):
                rename_key = resolve_relation(
                    new_field.remote_field.through, package_label, model_name
                )
                if rename_key in self.renamed_models:
                    new_field.remote_field.through = old_field.remote_field.through
            old_field_dec = self.deep_deconstruct(old_field)
            new_field_dec = self.deep_deconstruct(new_field)
            # If the field was confirmed to be renamed it means that only
            # db_column was allowed to change which generate_renamed_fields()
            # already accounts for by adding an AlterField operation.
            if old_field_dec != new_field_dec and old_field_name == field_name:
                both_m2m = old_field.many_to_many and new_field.many_to_many
                neither_m2m = not old_field.many_to_many and not new_field.many_to_many
                if both_m2m or neither_m2m:
                    # Either both fields are m2m or neither is
                    preserve_default = True
                    if (
                        old_field.allow_null
                        and not new_field.allow_null
                        and not new_field.has_default()
                        and not new_field.many_to_many
                    ):
                        field = new_field.clone()
                        new_default = self.questioner.ask_not_null_alteration(
                            field_name, model_name
                        )
                        if new_default is not NOT_PROVIDED:
                            field.default = new_default
                            preserve_default = False
                    else:
                        field = new_field
                    self.add_operation(
                        package_label,
                        operations.AlterField(
                            model_name=model_name,
                            name=field_name,
                            field=field,
                            preserve_default=preserve_default,
                        ),
                        dependencies=dependencies,
                    )
                else:
                    # We cannot alter between m2m and concrete fields
                    self._generate_removed_field(package_label, model_name, field_name)
                    self._generate_added_field(package_label, model_name, field_name)

    def create_altered_indexes(self) -> None:
        option_name = operations.AddIndex.option_name

        for package_label, model_name in sorted(self.kept_model_keys):
            old_model_name = self.renamed_models.get(
                (package_label, model_name), model_name
            )
            old_model_state = self.from_state.models[package_label, old_model_name]
            new_model_state = self.to_state.models[package_label, model_name]

            old_indexes = old_model_state.options[option_name]
            new_indexes = new_model_state.options[option_name]
            added_indexes = [idx for idx in new_indexes if idx not in old_indexes]
            removed_indexes = [idx for idx in old_indexes if idx not in new_indexes]
            renamed_indexes = []
            # Find renamed indexes.
            remove_from_added = []
            remove_from_removed = []
            for new_index in added_indexes:
                new_index_dec = new_index.deconstruct()
                new_index_name = new_index_dec[2].pop("name")
                for old_index in removed_indexes:
                    old_index_dec = old_index.deconstruct()
                    old_index_name = old_index_dec[2].pop("name")
                    # Indexes are the same except for the names.
                    if (
                        new_index_dec == old_index_dec
                        and new_index_name != old_index_name
                    ):
                        renamed_indexes.append((old_index_name, new_index_name, None))
                        remove_from_added.append(new_index)
                        remove_from_removed.append(old_index)

            # Remove renamed indexes from the lists of added and removed
            # indexes.
            added_indexes = [
                idx for idx in added_indexes if idx not in remove_from_added
            ]
            removed_indexes = [
                idx for idx in removed_indexes if idx not in remove_from_removed
            ]

            self.altered_indexes.update(
                {
                    (package_label, model_name): {
                        "added_indexes": added_indexes,
                        "removed_indexes": removed_indexes,
                        "renamed_indexes": renamed_indexes,
                    }
                }
            )

    def generate_added_indexes(self) -> None:
        for (package_label, model_name), alt_indexes in self.altered_indexes.items():
            dependencies = self._get_dependencies_for_model(package_label, model_name)
            for index in alt_indexes["added_indexes"]:
                self.add_operation(
                    package_label,
                    operations.AddIndex(
                        model_name=model_name,
                        index=index,
                    ),
                    dependencies=dependencies,
                )

    def generate_removed_indexes(self) -> None:
        for (package_label, model_name), alt_indexes in self.altered_indexes.items():
            for index in alt_indexes["removed_indexes"]:
                self.add_operation(
                    package_label,
                    operations.RemoveIndex(
                        model_name=model_name,
                        name=index.name,
                    ),
                )

    def generate_renamed_indexes(self) -> None:
        for (package_label, model_name), alt_indexes in self.altered_indexes.items():
            for old_index_name, new_index_name, old_fields in alt_indexes[
                "renamed_indexes"
            ]:
                self.add_operation(
                    package_label,
                    operations.RenameIndex(
                        model_name=model_name,
                        new_name=new_index_name,
                        old_name=old_index_name,
                        old_fields=old_fields,
                    ),
                )

    def create_altered_constraints(self) -> None:
        option_name = operations.AddConstraint.option_name
        for package_label, model_name in sorted(self.kept_model_keys):
            old_model_name = self.renamed_models.get(
                (package_label, model_name), model_name
            )
            old_model_state = self.from_state.models[package_label, old_model_name]
            new_model_state = self.to_state.models[package_label, model_name]

            old_constraints = old_model_state.options[option_name]
            new_constraints = new_model_state.options[option_name]
            add_constraints = [c for c in new_constraints if c not in old_constraints]
            rem_constraints = [c for c in old_constraints if c not in new_constraints]

            self.altered_constraints.update(
                {
                    (package_label, model_name): {
                        "added_constraints": add_constraints,
                        "removed_constraints": rem_constraints,
                    }
                }
            )

    def generate_added_constraints(self) -> None:
        for (
            package_label,
            model_name,
        ), alt_constraints in self.altered_constraints.items():
            dependencies = self._get_dependencies_for_model(package_label, model_name)
            for constraint in alt_constraints["added_constraints"]:
                self.add_operation(
                    package_label,
                    operations.AddConstraint(
                        model_name=model_name,
                        constraint=constraint,
                    ),
                    dependencies=dependencies,
                )

    def generate_removed_constraints(self) -> None:
        for (
            package_label,
            model_name,
        ), alt_constraints in self.altered_constraints.items():
            for constraint in alt_constraints["removed_constraints"]:
                self.add_operation(
                    package_label,
                    operations.RemoveConstraint(
                        model_name=model_name,
                        name=constraint.name,
                    ),
                )

    @staticmethod
    def _get_dependencies_for_foreign_key(
<<<<<<< HEAD
        package_label: str,
        model_name: str,
        field: BaseField,
        project_state: ProjectState,
    ) -> list[tuple[str, str, None, bool]]:
=======
        package_label: str, model_name: str, field: Field, project_state: ProjectState
    ) -> list[tuple[str, str, str | None, bool | str]]:
>>>>>>> 236a3417
        remote_field_model = None
        if hasattr(field.remote_field, "model"):
            remote_field_model = field.remote_field.model
        else:
            relations = project_state.relations[package_label, model_name]
            for (remote_package_label, remote_model_name), fields in relations.items():
                if any(
                    field == related_field.remote_field
                    for related_field in fields.values()
                ):
                    remote_field_model = f"{remote_package_label}.{remote_model_name}"
                    break
        dep_package_label, dep_object_name = resolve_relation(
            remote_field_model,
            package_label,
            model_name,
        )
        dependencies = [(dep_package_label, dep_object_name, None, True)]
        if getattr(field.remote_field, "through", None):
            through_package_label, through_object_name = resolve_relation(
                field.remote_field.through,  # type: ignore[attr-defined]
                package_label,
                model_name,
            )
            dependencies.append(
                (through_package_label, through_object_name, None, True)
            )
        return dependencies

    def _get_dependencies_for_model(
        self, package_label: str, model_name: str
    ) -> list[tuple[str, str, str | None, bool | str]]:
        """Return foreign key dependencies of the given model."""
        dependencies = []
        model_state = self.to_state.models[package_label, model_name]
        for field in model_state.fields.values():
            if field.is_relation:
                dependencies.extend(
                    self._get_dependencies_for_foreign_key(
                        package_label,
                        model_name,
                        field,
                        self.to_state,
                    )
                )
        return dependencies

    def generate_altered_db_table(self) -> None:
        for package_label, model_name in sorted(self.kept_model_keys):
            old_model_name = self.renamed_models.get(
                (package_label, model_name), model_name
            )
            old_model_state = self.from_state.models[package_label, old_model_name]
            new_model_state = self.to_state.models[package_label, model_name]
            old_db_table_name = old_model_state.options.get("db_table")
            new_db_table_name = new_model_state.options.get("db_table")
            if old_db_table_name != new_db_table_name:
                self.add_operation(
                    package_label,
                    operations.AlterModelTable(
                        name=model_name,
                        table=new_db_table_name,
                    ),
                )

    def generate_altered_db_table_comment(self) -> None:
        for package_label, model_name in sorted(self.kept_model_keys):
            old_model_name = self.renamed_models.get(
                (package_label, model_name), model_name
            )
            old_model_state = self.from_state.models[package_label, old_model_name]
            new_model_state = self.to_state.models[package_label, model_name]

            old_db_table_comment = old_model_state.options.get("db_table_comment")
            new_db_table_comment = new_model_state.options.get("db_table_comment")
            if old_db_table_comment != new_db_table_comment:
                self.add_operation(
                    package_label,
                    operations.AlterModelTableComment(
                        name=model_name,
                        table_comment=new_db_table_comment,
                    ),
                )

    def generate_altered_options(self) -> None:
        """
        Work out if any non-schema-affecting options have changed and make an
        operation to represent them in state changes (in case Python code in
        migrations needs them).
        """
        for package_label, model_name in sorted(self.kept_model_keys):
            old_model_name = self.renamed_models.get(
                (package_label, model_name), model_name
            )
            old_model_state = self.from_state.models[package_label, old_model_name]
            new_model_state = self.to_state.models[package_label, model_name]
            old_options = {
                key: value
                for key, value in old_model_state.options.items()
                if key in AlterModelOptions.ALTER_OPTION_KEYS
            }
            new_options = {
                key: value
                for key, value in new_model_state.options.items()
                if key in AlterModelOptions.ALTER_OPTION_KEYS
            }
            if old_options != new_options:
                self.add_operation(
                    package_label,
                    operations.AlterModelOptions(
                        name=model_name,
                        options=new_options,
                    ),
                )

    def arrange_for_graph(
        self,
        changes: dict[str, list[Migration]],
        graph: MigrationGraph,
        migration_name: str | None = None,
    ) -> dict[str, list[Migration]]:
        """
        Take a result from changes() and a MigrationGraph, and fix the names
        and dependencies of the changes so they extend the graph from the leaf
        nodes for each app.
        """
        leaves = graph.leaf_nodes()
        name_map = {}
        for package_label, migrations in list(changes.items()):
            if not migrations:
                continue
            # Find the app label's current leaf node
            app_leaf = None
            for leaf in leaves:
                if leaf[0] == package_label:
                    app_leaf = leaf
                    break
            # Do they want an initial migration for this app?
            if app_leaf is None and not self.questioner.ask_initial(package_label):
                # They don't.
                for migration in migrations:
                    name_map[(package_label, migration.name)] = (
                        package_label,
                        "__first__",
                    )
                del changes[package_label]
                continue
            # Work out the next number in the sequence
            if app_leaf is None:
                next_number = 1
            else:
                next_number = (self.parse_number(app_leaf[1]) or 0) + 1
            # Name each migration
            for i, migration in enumerate(migrations):
                if i == 0 and app_leaf:
                    migration.dependencies.append(app_leaf)
                new_name_parts = ["%04i" % next_number]  # noqa: UP031
                if migration_name:
                    new_name_parts.append(migration_name)
                elif i == 0 and not app_leaf:
                    new_name_parts.append("initial")
                else:
                    new_name_parts.append(migration.suggest_name()[:100])
                new_name = "_".join(new_name_parts)
                name_map[(package_label, migration.name)] = (package_label, new_name)
                next_number += 1
                migration.name = new_name
        # Now fix dependencies
        for migrations in changes.values():
            for migration in migrations:
                migration.dependencies = [
                    name_map.get(d, d) for d in migration.dependencies
                ]
        return changes

    def _trim_to_packages(
        self, changes: dict[str, list[Migration]], package_labels: set[str]
    ) -> dict[str, list[Migration]]:
        """
        Take changes from arrange_for_graph() and set of app labels, and return
        a modified set of changes which trims out as many migrations that are
        not in package_labels as possible. Note that some other migrations may
        still be present as they may be required dependencies.
        """
        # Gather other app dependencies in a first pass
        app_dependencies = {}
        for package_label, migrations in changes.items():
            for migration in migrations:
                for dep_package_label, name in migration.dependencies:
                    app_dependencies.setdefault(package_label, set()).add(
                        dep_package_label
                    )
        required_packages = set(package_labels)
        # Keep resolving till there's no change
        old_required_packages = None
        while old_required_packages != required_packages:
            old_required_packages = set(required_packages)
            required_packages.update(
                *[
                    app_dependencies.get(package_label, ())
                    for package_label in required_packages
                ]
            )
        # Remove all migrations that aren't needed
        for package_label in list(changes):
            if package_label not in required_packages:
                del changes[package_label]
        return changes

    @classmethod
    def parse_number(cls, name: str) -> int | None:
        """
        Given a migration name, try to extract a number from the beginning of
        it. For a squashed migration such as '0001_squashed_0004…', return the
        second number. If no number is found, return None.
        """
        if squashed_match := re.search(r".*_squashed_(\d+)", name):
            return int(squashed_match[1])
        match = re.match(r"^\d+", name)
        if match:
            return int(match[0])
        return None<|MERGE_RESOLUTION|>--- conflicted
+++ resolved
@@ -5,11 +5,11 @@
 from graphlib import TopologicalSorter
 from typing import TYPE_CHECKING, Any
 
-from plain.models.fields.core import (
+from plain.models.fields import (
     NOT_PROVIDED,
-    BaseField,
     DateField,
     DateTimeField,
+    Field,
     TimeField,
 )
 from plain.models.migrations import operations
@@ -98,7 +98,7 @@
             return obj
         elif hasattr(obj, "deconstruct"):
             deconstructed = obj.deconstruct()
-            if isinstance(obj, BaseField):
+            if isinstance(obj, Field):
                 # we have a field which also returns a name
                 deconstructed = deconstructed[1:]
             path, args, kwargs = deconstructed
@@ -110,7 +110,7 @@
         else:
             return obj
 
-    def only_relation_agnostic_fields(self, fields: dict[str, BaseField]) -> list[Any]:
+    def only_relation_agnostic_fields(self, fields: dict[str, Field]) -> list[Any]:
         """
         Return a definition of the fields that ignores field names and
         what related fields actually relate to. Used for detecting renames (as
@@ -1180,16 +1180,8 @@
 
     @staticmethod
     def _get_dependencies_for_foreign_key(
-<<<<<<< HEAD
-        package_label: str,
-        model_name: str,
-        field: BaseField,
-        project_state: ProjectState,
-    ) -> list[tuple[str, str, None, bool]]:
-=======
         package_label: str, model_name: str, field: Field, project_state: ProjectState
     ) -> list[tuple[str, str, str | None, bool | str]]:
->>>>>>> 236a3417
         remote_field_model = None
         if hasattr(field.remote_field, "model"):
             remote_field_model = field.remote_field.model
