--- conflicted
+++ resolved
@@ -23,12 +23,8 @@
 if TYPE_CHECKING:
     from plain.models.backends.base.base import BaseDatabaseWrapper
     from plain.models.base import Model
-<<<<<<< HEAD
-    from plain.models.fields.core import BaseField
-=======
     from plain.models.fields import Field
     from plain.models.lookups import Lookup, Transform
->>>>>>> 236a3417
     from plain.models.meta import Meta
     from plain.models.sql.compiler import SQLCompiler
     from plain.models.sql.where import WhereNode
@@ -146,7 +142,7 @@
         """
         # Avoid circular imports.
         from plain.models.expressions import Value
-        from plain.models.fields.core import BooleanField
+        from plain.models.fields import BooleanField
         from plain.models.functions import Coalesce
         from plain.models.sql import Query
         from plain.models.sql.constants import SINGLE
@@ -372,7 +368,7 @@
 
 
 def check_rel_lookup_compatibility(
-    model: type[Model], target_meta: Meta, field: BaseField
+    model: type[Model], target_meta: Meta, field: Field
 ) -> bool:
     """
     Check that model is compatible with target_meta. Compatibility
