--- conflicted
+++ resolved
@@ -1,73 +1,20 @@
-<<<<<<< HEAD
 from typing import TYPE_CHECKING
 
-=======
-from .registry import models_registry, register_model  # noqa  Create the registry first
->>>>>>> df822e05
 from . import (
     preflight,  # noqa  Imported for side effects (registers preflight checks)
 )
-<<<<<<< HEAD
-from .aggregates import *  # NOQA
-from .aggregates import __all__ as aggregates_all
-from .constraints import *  # NOQA
-from .constraints import __all__ as constraints_all
-from .db import (
-    PLAIN_VERSION_PICKLE_KEY,
-    DatabaseError,
-    DataError,
-    Error,
-    IntegrityError,
-    InterfaceError,
-    InternalError,
-    NotSupportedError,
-    OperationalError,
-    ProgrammingError,
-    close_old_connections,
-    db_connection,
-    reset_queries,
-)
-from .deletion import (
-    CASCADE,
-    DO_NOTHING,
-    PROTECT,
-    RESTRICT,
-    SET,
-    SET_DEFAULT,
-    SET_NULL,
-    ProtectedError,
-    RestrictedError,
-)
-from .enums import *  # NOQA
-from .enums import __all__ as enums_all
-from .expressions import (
-    Case,
-    Exists,
-    Expression,
-    ExpressionList,
-    ExpressionWrapper,
-    F,
-    Func,
-    OrderBy,
-    OuterRef,
-    RowRange,
-    Subquery,
-    Value,
-    ValueRange,
-    When,
-    Window,
-    WindowFrame,
-)
 
-# Always import Field and NOT_PROVIDED as they're needed for isinstance checks
-# and type annotations, regardless of TYPE_CHECKING
-from .fields import NOT_PROVIDED, Field  # noqa: F401
+# Imports that would create circular imports if sorted
+from .base import Model
+from .constraints import CheckConstraint, UniqueConstraint
+from .db import IntegrityError, db_connection
+from .deletion import CASCADE, DO_NOTHING, PROTECT, RESTRICT, SET, SET_DEFAULT, SET_NULL
+from .enums import IntegerChoices, TextChoices
+from .registry import models_registry, register_model  # noqa  Create the registry first
 
 # Field imports: use type stubs during type checking, real classes at runtime
 if TYPE_CHECKING:
     # Import type stub overrides that make fields appear to return value types
-    # Import non-field items from real implementation
-    from .fields import BLANK_CHOICE_DASH, Empty
     from .fields.typing import (
         BigIntegerField,
         BinaryField,
@@ -97,7 +44,6 @@
 else:
     # Import real field classes at runtime
     from .fields import (
-        BLANK_CHOICE_DASH,
         BigIntegerField,
         BinaryField,
         BooleanField,
@@ -107,13 +53,9 @@
         DecimalField,
         DurationField,
         EmailField,
-        Empty,
         FloatField,
-        ForeignKey,
         GenericIPAddressField,
         IntegerField,
-        JSONField,
-        ManyToManyField,
         PositiveBigIntegerField,
         PositiveIntegerField,
         PositiveSmallIntegerField,
@@ -124,70 +66,12 @@
         URLField,
         UUIDField,
     )
+    from .fields.json import JSONField
+    from .fields.related import (
+        ForeignKey,
+        ManyToManyField,
+    )
 
-from .indexes import *  # NOQA
-from .indexes import __all__ as indexes_all
-from .lookups import Lookup, Transform
-from .query import Prefetch, QuerySet, prefetch_related_objects
-from .query_utils import FilteredRelation, Q
-from .registry import models_registry, register_model
-
-# Imports that would create circular imports if sorted
-from .base import DEFERRED, Model  # isort:skip
-from .options import Options  # isort:skip
-from .fields.reverse_related import (  # isort:skip
-    ForeignObjectRel,
-    ManyToOneRel,
-    ManyToManyRel,
-)
-
-# Register the json field lookup transforms
-from .fields import json  # isort:skip, # noqa: F401
-
-
-__all__ = aggregates_all + constraints_all + enums_all + indexes_all
-__all__ += [
-    # Field base classes and sentinels
-    "Field",
-    "NOT_PROVIDED",
-    # Field constructors (explicitly imported for runtime/TYPE_CHECKING handling)
-    "BLANK_CHOICE_DASH",
-=======
-
-# Imports that would create circular imports if sorted
-from .base import Model
-from .constraints import CheckConstraint, UniqueConstraint
-from .db import IntegrityError, db_connection
-from .deletion import CASCADE, DO_NOTHING, PROTECT, RESTRICT, SET, SET_DEFAULT, SET_NULL
-from .enums import IntegerChoices, TextChoices
-from .fields import (
-    BigIntegerField,
-    BinaryField,
-    BooleanField,
-    CharField,
-    DateField,
-    DateTimeField,
-    DecimalField,
-    DurationField,
-    EmailField,
-    FloatField,
-    GenericIPAddressField,
-    IntegerField,
-    PositiveBigIntegerField,
-    PositiveIntegerField,
-    PositiveSmallIntegerField,
-    PrimaryKeyField,
-    SmallIntegerField,
-    TextField,
-    TimeField,
-    URLField,
-    UUIDField,
-)
-from .fields.json import JSONField
-from .fields.related import (
-    ForeignKey,
-    ManyToManyField,
-)
 from .indexes import Index
 from .options import Options
 from .query import QuerySet
@@ -205,7 +89,6 @@
     "IntegerChoices",
     "TextChoices",
     # From fields
->>>>>>> df822e05
     "BigIntegerField",
     "BinaryField",
     "BooleanField",
@@ -215,10 +98,6 @@
     "DecimalField",
     "DurationField",
     "EmailField",
-<<<<<<< HEAD
-    "Empty",
-=======
->>>>>>> df822e05
     "FloatField",
     "GenericIPAddressField",
     "IntegerField",
@@ -231,15 +110,11 @@
     "TimeField",
     "URLField",
     "UUIDField",
-<<<<<<< HEAD
-    # Deletion behaviors
-=======
     # From fields.json
     "JSONField",
     # From indexes
     "Index",
     # From deletion
->>>>>>> df822e05
     "CASCADE",
     "DO_NOTHING",
     "PROTECT",
@@ -247,33 +122,7 @@
     "SET",
     "SET_DEFAULT",
     "SET_NULL",
-<<<<<<< HEAD
-    "ProtectedError",
-    "RestrictedError",
-    # Expressions and lookups
-    "Case",
-    "Exists",
-    "Expression",
-    "ExpressionList",
-    "ExpressionWrapper",
-    "F",
-    "Func",
-    "OrderBy",
-    "OuterRef",
-    "RowRange",
-    "Subquery",
-    "Value",
-    "ValueRange",
-    "When",
-    "Window",
-    "WindowFrame",
-    "JSONField",
-    "Lookup",
-    "Transform",
-    # Model and query utilities
-=======
     # From options
->>>>>>> df822e05
     "Options",
     # From query
     "QuerySet",
@@ -281,12 +130,7 @@
     "Q",
     # From base
     "Model",
-<<<<<<< HEAD
-    "FilteredRelation",
-    # Related fields
-=======
     # From fields.related
->>>>>>> df822e05
     "ForeignKey",
     "ManyToManyField",
     # From db
