from __future__ import annotations

import datetime
import decimal
import json
from abc import ABC, abstractmethod
from collections.abc import Iterable
from importlib import import_module
from typing import TYPE_CHECKING, Any

import sqlparse

from plain.models.backends import utils
from plain.models.db import NotSupportedError
from plain.utils import timezone
from plain.utils.encoding import force_str

if TYPE_CHECKING:
    from types import ModuleType

    from plain.models.backends.base.base import BaseDatabaseWrapper
    from plain.models.fields.core import BaseField


class BaseDatabaseOperations(ABC):
    """
    Encapsulate backend-specific differences, such as the way a backend
    performs ordering or calculates the ID of a recently-inserted row.
    """

    compiler_module: str = "plain.models.sql.compiler"

    # Integer field safe ranges by `internal_type` as documented
    # in docs/ref/models/fields.txt.
    integer_field_ranges: dict[str, tuple[int, int]] = {
        "SmallIntegerField": (-32768, 32767),
        "IntegerField": (-2147483648, 2147483647),
        "BigIntegerField": (-9223372036854775808, 9223372036854775807),
        "PositiveBigIntegerField": (0, 9223372036854775807),
        "PositiveSmallIntegerField": (0, 32767),
        "PositiveIntegerField": (0, 2147483647),
        "PrimaryKeyField": (-9223372036854775808, 9223372036854775807),
    }
    set_operators: dict[str, str] = {
        "union": "UNION",
        "intersection": "INTERSECT",
        "difference": "EXCEPT",
    }
    # Mapping of Field.get_internal_type() (typically the model field's class
    # name) to the data type to use for the Cast() function, if different from
    # DatabaseWrapper.data_types.
    cast_data_types: dict[str, str] = {}
    # CharField data type if the max_length argument isn't provided.
    cast_char_field_without_max_length: str | None = None

    # Start and end points for window expressions.
    PRECEDING: str = "PRECEDING"
    FOLLOWING: str = "FOLLOWING"
    UNBOUNDED_PRECEDING: str = "UNBOUNDED " + PRECEDING
    UNBOUNDED_FOLLOWING: str = "UNBOUNDED " + FOLLOWING
    CURRENT_ROW: str = "CURRENT ROW"

    # Prefix for EXPLAIN queries, or None EXPLAIN isn't supported.
    explain_prefix: str | None = None

    def __init__(self, connection: BaseDatabaseWrapper):
        self.connection = connection
        self._cache: ModuleType | None = None

    def autoinc_sql(self, table: str, column: str) -> str | None:
        """
        Return any SQL needed to support auto-incrementing primary keys, or
        None if no SQL is necessary.

        This SQL is executed when a table is created.
        """
        return None

    def bulk_batch_size(self, fields: list[BaseField], objs: list[Any]) -> int:
        """
        Return the maximum allowed batch size for the backend. The fields
        are the fields going to be inserted in the batch, the objs contains
        all the objects to be inserted.
        """
        return len(objs)

    def format_for_duration_arithmetic(self, sql: str) -> str:
        raise NotImplementedError(
            "subclasses of BaseDatabaseOperations may require a "
            "format_for_duration_arithmetic() method."
        )

    def unification_cast_sql(self, output_field: BaseField) -> str:
        """
        Given a field instance, return the SQL that casts the result of a union
        to that type. The resulting string should contain a '%s' placeholder
        for the expression being cast.
        """
        return "%s"

    @abstractmethod
    def date_extract_sql(
        self, lookup_type: str, sql: str, params: list[Any] | tuple[Any, ...]
    ) -> tuple[str, list[Any] | tuple[Any, ...]]:
        """
        Given a lookup_type of 'year', 'month', or 'day', return the SQL that
        extracts a value from the given date field field_name.
        """
        ...

    @abstractmethod
    def date_trunc_sql(
        self,
        lookup_type: str,
        sql: str,
        params: list[Any] | tuple[Any, ...],
        tzname: str | None = None,
    ) -> tuple[str, list[Any] | tuple[Any, ...]]:
        """
        Given a lookup_type of 'year', 'month', or 'day', return the SQL that
        truncates the given date or datetime field field_name to a date object
        with only the given specificity.

        If `tzname` is provided, the given value is truncated in a specific
        timezone.
        """
        ...

    @abstractmethod
    def datetime_cast_date_sql(
        self, sql: str, params: list[Any] | tuple[Any, ...], tzname: str | None
    ) -> tuple[str, list[Any] | tuple[Any, ...]]:
        """
        Return the SQL to cast a datetime value to date value.
        """
        ...

    @abstractmethod
    def datetime_cast_time_sql(
        self, sql: str, params: list[Any] | tuple[Any, ...], tzname: str | None
    ) -> tuple[str, list[Any] | tuple[Any, ...]]:
        """
        Return the SQL to cast a datetime value to time value.
        """
        ...

    @abstractmethod
    def datetime_extract_sql(
        self,
        lookup_type: str,
        sql: str,
        params: list[Any] | tuple[Any, ...],
        tzname: str | None,
    ) -> tuple[str, list[Any] | tuple[Any, ...]]:
        """
        Given a lookup_type of 'year', 'month', 'day', 'hour', 'minute', or
        'second', return the SQL that extracts a value from the given
        datetime field field_name.
        """
        ...

    @abstractmethod
    def datetime_trunc_sql(
        self,
        lookup_type: str,
        sql: str,
        params: list[Any] | tuple[Any, ...],
        tzname: str | None,
    ) -> tuple[str, list[Any] | tuple[Any, ...]]:
        """
        Given a lookup_type of 'year', 'month', 'day', 'hour', 'minute', or
        'second', return the SQL that truncates the given datetime field
        field_name to a datetime object with only the given specificity.
        """
        ...

    @abstractmethod
    def time_trunc_sql(
        self,
        lookup_type: str,
        sql: str,
        params: list[Any] | tuple[Any, ...],
        tzname: str | None = None,
    ) -> tuple[str, list[Any] | tuple[Any, ...]]:
        """
        Given a lookup_type of 'hour', 'minute' or 'second', return the SQL
        that truncates the given time or datetime field field_name to a time
        object with only the given specificity.

        If `tzname` is provided, the given value is truncated in a specific
        timezone.
        """
        ...

    def time_extract_sql(
        self, lookup_type: str, sql: str, params: list[Any] | tuple[Any, ...]
    ) -> tuple[str, list[Any] | tuple[Any, ...]]:
        """
        Given a lookup_type of 'hour', 'minute', or 'second', return the SQL
        that extracts a value from the given time field field_name.
        """
        return self.date_extract_sql(lookup_type, sql, params)

    def deferrable_sql(self) -> str:
        """
        Return the SQL to make a constraint "initially deferred" during a
        CREATE TABLE statement.
        """
        return ""

    def distinct_sql(
        self, fields: list[str], params: list[Any] | tuple[Any, ...]
    ) -> tuple[list[str], list[Any]]:
        """
        Return an SQL DISTINCT clause which removes duplicate rows from the
        result set. If any fields are given, only check the given fields for
        duplicates.
        """
        if fields:
            raise NotSupportedError(
                "DISTINCT ON fields is not supported by this database backend"
            )
        else:
            return ["DISTINCT"], []

    def fetch_returned_insert_columns(self, cursor: Any, returning_params: Any) -> Any:
        """
        Given a cursor object that has just performed an INSERT...RETURNING
        statement into a table, return the newly created data.
        """
        return cursor.fetchone()

    def field_cast_sql(self, db_type: str | None, internal_type: str) -> str:
        """
        Given a column type (e.g. 'BLOB', 'VARCHAR') and an internal type
        (e.g. 'GenericIPAddressField'), return the SQL to cast it before using
        it in a WHERE statement. The resulting string should contain a '%s'
        placeholder for the column being searched against.
        """
        return "%s"

    def force_no_ordering(self) -> list[str]:
        """
        Return a list used in the "ORDER BY" clause to force no ordering at
        all. Return an empty list to include nothing in the ordering.
        """
        return []

    def for_update_sql(
        self,
        nowait: bool = False,
        skip_locked: bool = False,
        of: tuple[str, ...] = (),
        no_key: bool = False,
    ) -> str:
        """
        Return the FOR UPDATE SQL clause to lock rows for an update operation.
        """
        return "FOR{} UPDATE{}{}{}".format(
            " NO KEY" if no_key else "",
            " OF {}".format(", ".join(of)) if of else "",
            " NOWAIT" if nowait else "",
            " SKIP LOCKED" if skip_locked else "",
        )

    def _get_limit_offset_params(
        self, low_mark: int | None, high_mark: int | None
    ) -> tuple[int | None, int]:
        offset = low_mark or 0
        if high_mark is not None:
            return (high_mark - offset), offset
        elif offset:
            return self.connection.ops.no_limit_value(), offset
        return None, offset

    def limit_offset_sql(self, low_mark: int | None, high_mark: int | None) -> str:
        """Return LIMIT/OFFSET SQL clause."""
        limit, offset = self._get_limit_offset_params(low_mark, high_mark)
        return " ".join(
            sql
            for sql in (
                ("LIMIT %d" % limit) if limit else None,  # noqa: UP031
                ("OFFSET %d" % offset) if offset else None,  # noqa: UP031
            )
            if sql
        )

    def last_executed_query(
        self,
        cursor: Any,
        sql: str,
        params: list[Any] | tuple[Any, ...] | dict[str, Any] | None,
    ) -> str:
        """
        Return a string of the query last executed by the given cursor, with
        placeholders replaced with actual values.

        `sql` is the raw query containing placeholders and `params` is the
        sequence of parameters. These are used by default, but this method
        exists for database backends to provide a better implementation
        according to their own quoting schemes.
        """

        # Convert params to contain string values.
        def to_string(s: Any) -> str:
            return force_str(s, strings_only=True, errors="replace")

        u_params: tuple[str, ...] | dict[str, str]
        if isinstance(params, (list, tuple)):  # noqa: UP038
            u_params = tuple(to_string(val) for val in params)
        elif params is None:
            u_params = ()
        else:
            u_params = {to_string(k): to_string(v) for k, v in params.items()}  # type: ignore[union-attr]

        return f"QUERY = {sql!r} - PARAMS = {u_params!r}"

    def last_insert_id(self, cursor: Any, table_name: str, pk_name: str) -> int:
        """
        Given a cursor object that has just performed an INSERT statement into
        a table that has an auto-incrementing ID, return the newly created ID.

        `pk_name` is the name of the primary-key column.
        """
        return cursor.lastrowid

    def lookup_cast(self, lookup_type: str, internal_type: str | None = None) -> str:
        """
        Return the string to use in a query when performing lookups
        ("contains", "like", etc.). It should contain a '%s' placeholder for
        the column being searched against.
        """
        return "%s"

    def max_in_list_size(self) -> int | None:
        """
        Return the maximum number of items that can be passed in a single 'IN'
        list condition, or None if the backend does not impose a limit.
        """
        return None

    def max_name_length(self) -> int | None:
        """
        Return the maximum length of table and column names, or None if there
        is no limit.
        """
        return None

    @abstractmethod
    def no_limit_value(self) -> int | None:
        """
        Return the value to use for the LIMIT when we are wanting "LIMIT
        infinity". Return None if the limit clause can be omitted in this case.
        """
        ...

    def pk_default_value(self) -> str:
        """
        Return the value to use during an INSERT statement to specify that
        the field should use its default value.
        """
        return "DEFAULT"

    def prepare_sql_script(self, sql: str) -> list[str]:
        """
        Take an SQL script that may contain multiple lines and return a list
        of statements to feed to successive cursor.execute() calls.

        Since few databases are able to process raw SQL scripts in a single
        cursor.execute() call and PEP 249 doesn't talk about this use case,
        the default implementation is conservative.
        """
        return [
            sqlparse.format(statement, strip_comments=True)
            for statement in sqlparse.split(sql)
            if statement
        ]

    def return_insert_columns(
        self, fields: list[BaseField]
    ) -> tuple[str, list[Any]] | None:
        """
        For backends that support returning columns as part of an insert query,
        return the SQL and params to append to the INSERT query. The returned
        fragment should contain a format string to hold the appropriate column.
        """
        return None

    @abstractmethod
    def bulk_insert_sql(
        self, fields: list[Field], placeholder_rows: list[list[str]]
    ) -> str:
        """
        Return the SQL for bulk inserting rows.
        """
        ...

    @abstractmethod
    def fetch_returned_insert_rows(self, cursor: Any) -> list[Any]:
        """
        Given a cursor object that has just performed an INSERT...RETURNING
        statement into a table, return the list of returned data.
        """
        ...

    def compiler(self, compiler_name: str) -> type[Any]:
        """
        Return the SQLCompiler class corresponding to the given name,
        in the namespace corresponding to the `compiler_module` attribute
        on this backend.
        """
        if self._cache is None:
            self._cache = import_module(self.compiler_module)
        return getattr(self._cache, compiler_name)

    @abstractmethod
    def quote_name(self, name: str) -> str:
        """
        Return a quoted version of the given table, index, or column name. Do
        not quote the given name if it's already been quoted.
        """
        ...

    def regex_lookup(self, lookup_type: str) -> str:
        """
        Return the string to use in a query when performing regular expression
        lookups (using "regex" or "iregex"). It should contain a '%s'
        placeholder for the column being searched against.

        If the feature is not supported (or part of it is not supported), raise
        NotImplementedError.
        """
        raise NotImplementedError(
            "subclasses of BaseDatabaseOperations may require a regex_lookup() method"
        )

    def savepoint_create_sql(self, sid: str) -> str:
        """
        Return the SQL for starting a new savepoint. Only required if the
        "uses_savepoints" feature is True. The "sid" parameter is a string
        for the savepoint id.
        """
        return f"SAVEPOINT {self.quote_name(sid)}"

    def savepoint_commit_sql(self, sid: str) -> str:
        """
        Return the SQL for committing the given savepoint.
        """
        return f"RELEASE SAVEPOINT {self.quote_name(sid)}"

    def savepoint_rollback_sql(self, sid: str) -> str:
        """
        Return the SQL for rolling back the given savepoint.
        """
        return f"ROLLBACK TO SAVEPOINT {self.quote_name(sid)}"

    def set_time_zone_sql(self) -> str:
        """
        Return the SQL that will set the connection's time zone.

        Return '' if the backend doesn't support time zones.
        """
        return ""

    def prep_for_like_query(self, x: str) -> str:
        """Prepare a value for use in a LIKE query."""
        return str(x).replace("\\", "\\\\").replace("%", r"\%").replace("_", r"\_")

    # Same as prep_for_like_query(), but called for "iexact" matches, which
    # need not necessarily be implemented using "LIKE" in the backend.
    prep_for_iexact_query = prep_for_like_query

    def validate_autopk_value(self, value: int) -> int:
        """
        Certain backends do not accept some values for "serial" fields
        (for example zero in MySQL). Raise a ValueError if the value is
        invalid, otherwise return the validated value.
        """
        return value

    def adapt_unknown_value(self, value: Any) -> Any:
        """
        Transform a value to something compatible with the backend driver.

        This method only depends on the type of the value. It's designed for
        cases where the target type isn't known, such as .raw() SQL queries.
        As a consequence it may not work perfectly in all circumstances.
        """
        if isinstance(value, datetime.datetime):  # must be before date
            return self.adapt_datetimefield_value(value)
        elif isinstance(value, datetime.date):
            return self.adapt_datefield_value(value)
        elif isinstance(value, datetime.time):
            return self.adapt_timefield_value(value)
        elif isinstance(value, decimal.Decimal):
            return self.adapt_decimalfield_value(value)
        else:
            return value

    def adapt_integerfield_value(
        self, value: int | None, internal_type: str
    ) -> int | None:
        return value

    def adapt_datefield_value(self, value: datetime.date | None) -> str | None:
        """
        Transform a date value to an object compatible with what is expected
        by the backend driver for date columns.
        """
        if value is None:
            return None
        return str(value)

    def adapt_datetimefield_value(
        self, value: datetime.datetime | Any | None
    ) -> str | Any | None:
        """
        Transform a datetime value to an object compatible with what is expected
        by the backend driver for datetime columns.
        """
        if value is None:
            return None
        # Expression values are adapted by the database.
        if hasattr(value, "resolve_expression"):
            return value

        return str(value)

    def adapt_timefield_value(
        self, value: datetime.time | Any | None
    ) -> str | Any | None:
        """
        Transform a time value to an object compatible with what is expected
        by the backend driver for time columns.
        """
        if value is None:
            return None
        # Expression values are adapted by the database.
        if hasattr(value, "resolve_expression"):
            return value

        if timezone.is_aware(value):  # type: ignore[arg-type]
            raise ValueError("Plain does not support timezone-aware times.")
        return str(value)

    def adapt_decimalfield_value(
        self,
        value: decimal.Decimal | None,
        max_digits: int | None = None,
        decimal_places: int | None = None,
    ) -> str | None:
        """
        Transform a decimal.Decimal value to an object compatible with what is
        expected by the backend driver for decimal (numeric) columns.
        """
        return utils.format_number(value, max_digits, decimal_places)

    def adapt_ipaddressfield_value(self, value: str | None) -> str | None:
        """
        Transform a string representation of an IP address into the expected
        type for the backend driver.
        """
        return value or None

    def adapt_json_value(
        self, value: Any, encoder: type[json.JSONEncoder] | None
    ) -> str:
        return json.dumps(value, cls=encoder)

    def year_lookup_bounds_for_date_field(
        self, value: int, iso_year: bool = False
    ) -> list[str | None]:
        """
        Return a two-elements list with the lower and upper bound to be used
        with a BETWEEN operator to query a DateField value using a year
        lookup.

        `value` is an int, containing the looked-up year.
        If `iso_year` is True, return bounds for ISO-8601 week-numbering years.
        """
        if iso_year:
            first = datetime.date.fromisocalendar(value, 1, 1)
            second = datetime.date.fromisocalendar(
                value + 1, 1, 1
            ) - datetime.timedelta(days=1)
        else:
            first = datetime.date(value, 1, 1)
            second = datetime.date(value, 12, 31)
        first_adapted = self.adapt_datefield_value(first)
        second_adapted = self.adapt_datefield_value(second)
        return [first_adapted, second_adapted]

    def year_lookup_bounds_for_datetime_field(
        self, value: int, iso_year: bool = False
    ) -> list[str | Any | None]:
        """
        Return a two-elements list with the lower and upper bound to be used
        with a BETWEEN operator to query a DateTimeField value using a year
        lookup.

        `value` is an int, containing the looked-up year.
        If `iso_year` is True, return bounds for ISO-8601 week-numbering years.
        """
        if iso_year:
            first = datetime.datetime.fromisocalendar(value, 1, 1)
            second = datetime.datetime.fromisocalendar(
                value + 1, 1, 1
            ) - datetime.timedelta(microseconds=1)
        else:
            first = datetime.datetime(value, 1, 1)
            second = datetime.datetime(value, 12, 31, 23, 59, 59, 999999)

        # Make sure that datetimes are aware in the current timezone
        tz = timezone.get_current_timezone()
        first = timezone.make_aware(first, tz)
        second = timezone.make_aware(second, tz)

        first_adapted = self.adapt_datetimefield_value(first)
        second_adapted = self.adapt_datetimefield_value(second)
        return [first_adapted, second_adapted]

    def get_db_converters(self, expression: Any) -> list[Any]:
        """
        Return a list of functions needed to convert field data.

        Some field types on some backends do not provide data in the correct
        format, this is the hook for converter functions.
        """
        return []

    def convert_durationfield_value(
        self, value: int | None, expression: Any, connection: BaseDatabaseWrapper
    ) -> datetime.timedelta | None:
        if value is not None:
            return datetime.timedelta(0, 0, value)
        return None

    def check_expression_support(self, expression: Any) -> None:
        """
        Check that the backend supports the provided expression.

        This is used on specific backends to rule out known expressions
        that have problematic or nonexistent implementations. If the
        expression has a known problem, the backend should raise
        NotSupportedError.
        """
        return None

    def conditional_expression_supported_in_where_clause(self, expression: Any) -> bool:
        """
        Return True, if the conditional expression is supported in the WHERE
        clause.
        """
        return True

    def combine_expression(self, connector: str, sub_expressions: list[str]) -> str:
        """
        Combine a list of subexpressions into a single expression, using
        the provided connecting operator. This is required because operators
        can vary between backends (e.g., Oracle with %% and &) and between
        subexpression types (e.g., date expressions).
        """
        conn = f" {connector} "
        return conn.join(sub_expressions)

    def combine_duration_expression(
        self, connector: str, sub_expressions: list[str]
    ) -> str:
        return self.combine_expression(connector, sub_expressions)

    def binary_placeholder_sql(self, value: Any) -> str:
        """
        Some backends require special syntax to insert binary content (MySQL
        for example uses '_binary %s').
        """
        return "%s"

    def modify_insert_params(
        self, placeholder: str, params: list[Any] | tuple[Any, ...]
    ) -> list[Any] | tuple[Any, ...]:
        """
        Allow modification of insert parameters. Needed for Oracle Spatial
        backend due to #10888.
        """
        return params

    def integer_field_range(self, internal_type: str) -> tuple[int, int]:
        """
        Given an integer field internal type (e.g. 'PositiveIntegerField'),
        return a tuple of the (min_value, max_value) form representing the
        range of the column type bound to the field.
        """
        return self.integer_field_ranges[internal_type]

    def subtract_temporals(
        self,
        internal_type: str,
        lhs: tuple[str, list[Any] | tuple[Any, ...]],
        rhs: tuple[str, list[Any] | tuple[Any, ...]],
    ) -> tuple[str, tuple[Any, ...]]:
        if self.connection.features.supports_temporal_subtraction:
            lhs_sql, lhs_params = lhs
            rhs_sql, rhs_params = rhs
            return f"({lhs_sql} - {rhs_sql})", (*lhs_params, *rhs_params)
        raise NotSupportedError(
            f"This backend does not support {internal_type} subtraction."
        )

    def window_frame_start(self, start: int | None) -> str:
        if isinstance(start, int):
            if start < 0:
                return "%d %s" % (abs(start), self.PRECEDING)  # noqa: UP031
            elif start == 0:
                return self.CURRENT_ROW
        elif start is None:
            return self.UNBOUNDED_PRECEDING
        raise ValueError(
            f"start argument must be a negative integer, zero, or None, but got '{start}'."
        )

    def window_frame_end(self, end: int | None) -> str:
        if isinstance(end, int):
            if end == 0:
                return self.CURRENT_ROW
            elif end > 0:
                return "%d %s" % (end, self.FOLLOWING)  # noqa: UP031
        elif end is None:
            return self.UNBOUNDED_FOLLOWING
        raise ValueError(
            f"end argument must be a positive integer, zero, or None, but got '{end}'."
        )

    def window_frame_rows_start_end(
        self, start: int | None = None, end: int | None = None
    ) -> tuple[str, str]:
        """
        Return SQL for start and end points in an OVER clause window frame.
        """
        if not self.connection.features.supports_over_clause:
            raise NotSupportedError("This backend does not support window expressions.")
        return self.window_frame_start(start), self.window_frame_end(end)

    def window_frame_range_start_end(
        self, start: int | None = None, end: int | None = None
    ) -> tuple[str, str]:
        start_, end_ = self.window_frame_rows_start_end(start, end)
        features = self.connection.features
        if features.only_supports_unbounded_with_preceding_and_following and (
            (start and start < 0) or (end and end > 0)
        ):
            raise NotSupportedError(
                f"{self.connection.display_name} only supports UNBOUNDED together with PRECEDING and "
                "FOLLOWING."
            )
        return start_, end_

    def explain_query_prefix(self, format: str | None = None, **options: Any) -> str:
        if not self.connection.features.supports_explaining_query_execution:
            raise NotSupportedError(
                "This backend does not support explaining query execution."
            )
        if format:
            supported_formats = self.connection.features.supported_explain_formats
            normalized_format = format.upper()
            if normalized_format not in supported_formats:
                msg = f"{normalized_format} is not a recognized format."
                if supported_formats:
                    msg += " Allowed formats: {}".format(
                        ", ".join(sorted(supported_formats))
                    )
                else:
                    msg += (
                        f" {self.connection.display_name} does not support any formats."
                    )
                raise ValueError(msg)
        if options:
            raise ValueError(
                "Unknown options: {}".format(", ".join(sorted(options.keys())))
            )
        return self.explain_prefix  # type: ignore[return-value]

    def insert_statement(self, on_conflict: Any = None) -> str:
        return "INSERT INTO"

    def on_conflict_suffix_sql(
        self,
        fields: list[BaseField],
        on_conflict: Any,
<<<<<<< HEAD
        update_fields: list[BaseField],
        unique_fields: list[BaseField],
=======
        update_fields: Iterable[str],
        unique_fields: Iterable[str],
>>>>>>> 236a3417
    ) -> str:
        return ""<|MERGE_RESOLUTION|>--- conflicted
+++ resolved
@@ -19,7 +19,7 @@
     from types import ModuleType
 
     from plain.models.backends.base.base import BaseDatabaseWrapper
-    from plain.models.fields.core import BaseField
+    from plain.models.fields import Field
 
 
 class BaseDatabaseOperations(ABC):
@@ -76,7 +76,7 @@
         """
         return None
 
-    def bulk_batch_size(self, fields: list[BaseField], objs: list[Any]) -> int:
+    def bulk_batch_size(self, fields: list[Field], objs: list[Any]) -> int:
         """
         Return the maximum allowed batch size for the backend. The fields
         are the fields going to be inserted in the batch, the objs contains
@@ -90,7 +90,7 @@
             "format_for_duration_arithmetic() method."
         )
 
-    def unification_cast_sql(self, output_field: BaseField) -> str:
+    def unification_cast_sql(self, output_field: Field) -> str:
         """
         Given a field instance, return the SQL that casts the result of a union
         to that type. The resulting string should contain a '%s' placeholder
@@ -377,7 +377,7 @@
         ]
 
     def return_insert_columns(
-        self, fields: list[BaseField]
+        self, fields: list[Field]
     ) -> tuple[str, list[Any]] | None:
         """
         For backends that support returning columns as part of an insert query,
@@ -784,14 +784,9 @@
 
     def on_conflict_suffix_sql(
         self,
-        fields: list[BaseField],
+        fields: list[Field],
         on_conflict: Any,
-<<<<<<< HEAD
-        update_fields: list[BaseField],
-        unique_fields: list[BaseField],
-=======
         update_fields: Iterable[str],
         unique_fields: Iterable[str],
->>>>>>> 236a3417
     ) -> str:
         return ""