from __future__ import annotations

import ipaddress
import json
from collections.abc import Callable, Iterable
from functools import lru_cache, partial
from typing import TYPE_CHECKING, Any

from psycopg import ClientCursor, errors  # type: ignore[import-untyped]
from psycopg.types import numeric  # type: ignore[import-untyped]
from psycopg.types.json import Jsonb  # type: ignore[import-untyped]

from plain.models.backends.base.operations import BaseDatabaseOperations
from plain.models.backends.utils import split_tzname_delta
from plain.models.constants import OnConflict
from plain.utils.regex_helper import _lazy_re_compile

if TYPE_CHECKING:
<<<<<<< HEAD
    from plain.models.fields.core import BaseField
=======
    from plain.models.backends.postgresql.base import PostgreSQLDatabaseWrapper
    from plain.models.fields import Field
>>>>>>> 236a3417


@lru_cache
def get_json_dumps(
    encoder: type[json.JSONEncoder] | None,
) -> Callable[..., str]:
    if encoder is None:
        return json.dumps
    return partial(json.dumps, cls=encoder)


class DatabaseOperations(BaseDatabaseOperations):
    # Type checker hint: connection is always PostgreSQLDatabaseWrapper in this class
    connection: PostgreSQLDatabaseWrapper

    cast_char_field_without_max_length = "varchar"
    explain_prefix = "EXPLAIN"
    explain_options = frozenset(
        [
            "ANALYZE",
            "BUFFERS",
            "COSTS",
            "SETTINGS",
            "SUMMARY",
            "TIMING",
            "VERBOSE",
            "WAL",
        ]
    )
    cast_data_types = {
        "PrimaryKeyField": "bigint",
    }

    integerfield_type_map = {
        "SmallIntegerField": numeric.Int2,
        "IntegerField": numeric.Int4,
        "BigIntegerField": numeric.Int8,
        "PositiveSmallIntegerField": numeric.Int2,
        "PositiveIntegerField": numeric.Int4,
        "PositiveBigIntegerField": numeric.Int8,
    }

    def unification_cast_sql(self, output_field: BaseField) -> str:
        internal_type = output_field.get_internal_type()
        if internal_type in (
            "GenericIPAddressField",
            "TimeField",
            "UUIDField",
        ):
            # PostgreSQL will resolve a union as type 'text' if input types are
            # 'unknown'.
            # https://www.postgresql.org/docs/current/typeconv-union-case.html
            # These fields cannot be implicitly cast back in the default
            # PostgreSQL configuration so we need to explicitly cast them.
            # We must also remove components of the type within brackets:
            # varchar(255) -> varchar.
            db_type = output_field.db_type(self.connection)
            if db_type:
                return "CAST(%s AS {})".format(db_type.split("(")[0])
        return "%s"

    # EXTRACT format cannot be passed in parameters.
    _extract_format_re = _lazy_re_compile(r"[A-Z_]+")

    def date_extract_sql(
        self, lookup_type: str, sql: str, params: list[Any] | tuple[Any, ...]
    ) -> tuple[str, list[Any] | tuple[Any, ...]]:
        # https://www.postgresql.org/docs/current/functions-datetime.html#FUNCTIONS-DATETIME-EXTRACT
        if lookup_type == "week_day":
            # For consistency across backends, we return Sunday=1, Saturday=7.
            return f"EXTRACT(DOW FROM {sql}) + 1", params
        elif lookup_type == "iso_week_day":
            return f"EXTRACT(ISODOW FROM {sql})", params
        elif lookup_type == "iso_year":
            return f"EXTRACT(ISOYEAR FROM {sql})", params

        lookup_type = lookup_type.upper()
        if not self._extract_format_re.fullmatch(lookup_type):
            raise ValueError(f"Invalid lookup type: {lookup_type!r}")
        return f"EXTRACT({lookup_type} FROM {sql})", params

    def date_trunc_sql(
        self,
        lookup_type: str,
        sql: str,
        params: list[Any] | tuple[Any, ...],
        tzname: str | None = None,
    ) -> tuple[str, tuple[Any, ...]]:
        sql, params = self._convert_sql_to_tz(sql, params, tzname)
        # https://www.postgresql.org/docs/current/functions-datetime.html#FUNCTIONS-DATETIME-TRUNC
        return f"DATE_TRUNC(%s, {sql})", (lookup_type, *params)

    def _prepare_tzname_delta(self, tzname: str) -> str:
        tzname, sign, offset = split_tzname_delta(tzname)
        if offset:
            sign = "-" if sign == "+" else "+"
            return f"{tzname}{sign}{offset}"
        return tzname

    def _convert_sql_to_tz(
        self, sql: str, params: list[Any] | tuple[Any, ...], tzname: str | None
    ) -> tuple[str, list[Any] | tuple[Any, ...]]:
        if tzname:
            tzname_param = self._prepare_tzname_delta(tzname)
            return f"{sql} AT TIME ZONE %s", (*params, tzname_param)
        return sql, params

    def datetime_cast_date_sql(
        self, sql: str, params: list[Any] | tuple[Any, ...], tzname: str | None
    ) -> tuple[str, list[Any] | tuple[Any, ...]]:
        sql, params = self._convert_sql_to_tz(sql, params, tzname)
        return f"({sql})::date", params

    def datetime_cast_time_sql(
        self, sql: str, params: list[Any] | tuple[Any, ...], tzname: str | None
    ) -> tuple[str, list[Any] | tuple[Any, ...]]:
        sql, params = self._convert_sql_to_tz(sql, params, tzname)
        return f"({sql})::time", params

    def datetime_extract_sql(
        self,
        lookup_type: str,
        sql: str,
        params: list[Any] | tuple[Any, ...],
        tzname: str | None,
    ) -> tuple[str, list[Any] | tuple[Any, ...]]:
        sql, params = self._convert_sql_to_tz(sql, params, tzname)
        if lookup_type == "second":
            # Truncate fractional seconds.
            return f"EXTRACT(SECOND FROM DATE_TRUNC(%s, {sql}))", ("second", *params)
        return self.date_extract_sql(lookup_type, sql, params)

    def datetime_trunc_sql(
        self,
        lookup_type: str,
        sql: str,
        params: list[Any] | tuple[Any, ...],
        tzname: str | None,
    ) -> tuple[str, tuple[Any, ...]]:
        sql, params = self._convert_sql_to_tz(sql, params, tzname)
        # https://www.postgresql.org/docs/current/functions-datetime.html#FUNCTIONS-DATETIME-TRUNC
        return f"DATE_TRUNC(%s, {sql})", (lookup_type, *params)

    def time_extract_sql(
        self, lookup_type: str, sql: str, params: list[Any] | tuple[Any, ...]
    ) -> tuple[str, list[Any] | tuple[Any, ...]]:
        if lookup_type == "second":
            # Truncate fractional seconds.
            return f"EXTRACT(SECOND FROM DATE_TRUNC(%s, {sql}))", ("second", *params)
        return self.date_extract_sql(lookup_type, sql, params)

    def time_trunc_sql(
        self,
        lookup_type: str,
        sql: str,
        params: list[Any] | tuple[Any, ...],
        tzname: str | None = None,
    ) -> tuple[str, tuple[Any, ...]]:
        sql, params = self._convert_sql_to_tz(sql, params, tzname)
        return f"DATE_TRUNC(%s, {sql})::time", (lookup_type, *params)

    def deferrable_sql(self) -> str:
        return " DEFERRABLE INITIALLY DEFERRED"

    def fetch_returned_insert_rows(self, cursor: Any) -> list[Any]:
        """
        Given a cursor object that has just performed an INSERT...RETURNING
        statement into a table, return the tuple of returned data.
        """
        return cursor.fetchall()

    def lookup_cast(self, lookup_type: str, internal_type: str | None = None) -> str:
        lookup = "%s"

        if lookup_type == "isnull" and internal_type in (
            "CharField",
            "EmailField",
            "TextField",
        ):
            return "%s::text"

        # Cast text lookups to text to allow things like filter(x__contains=4)
        if lookup_type in (
            "iexact",
            "contains",
            "icontains",
            "startswith",
            "istartswith",
            "endswith",
            "iendswith",
            "regex",
            "iregex",
        ):
            if internal_type == "GenericIPAddressField":
                lookup = "HOST(%s)"
            else:
                lookup = "%s::text"

        # Use UPPER(x) for case-insensitive lookups; it's faster.
        if lookup_type in ("iexact", "icontains", "istartswith", "iendswith"):
            lookup = f"UPPER({lookup})"

        return lookup

    def no_limit_value(self) -> None:
        return None

    def prepare_sql_script(self, sql: str) -> list[str]:
        return [sql]

    def quote_name(self, name: str) -> str:
        if name.startswith('"') and name.endswith('"'):
            return name  # Quoting once is enough.
        return f'"{name}"'

    def compose_sql(self, sql: str, params: Any) -> str:
        return ClientCursor(self.connection.connection).mogrify(sql, params)

    def set_time_zone_sql(self) -> str:
        return "SELECT set_config('TimeZone', %s, false)"

    def prep_for_iexact_query(self, x: str) -> str:
        return x

    def max_name_length(self) -> int:
        """
        Return the maximum length of an identifier.

        The maximum length of an identifier is 63 by default, but can be
        changed by recompiling PostgreSQL after editing the NAMEDATALEN
        macro in src/include/pg_config_manual.h.

        This implementation returns 63, but can be overridden by a custom
        database backend that inherits most of its behavior from this one.
        """
        return 63

    def distinct_sql(
        self, fields: list[str], params: list[Any] | tuple[Any, ...]
    ) -> tuple[list[str], list[Any]]:
        if fields:
            params = [param for param_list in params for param in param_list]
            return (["DISTINCT ON ({})".format(", ".join(fields))], params)
        else:
            return ["DISTINCT"], []

    def last_executed_query(self, cursor: Any, sql: str, params: Any) -> str | None:
        try:
            return self.compose_sql(sql, params)
        except errors.DataError:
            return None

    def return_insert_columns(
        self, fields: list[BaseField]
    ) -> tuple[str, tuple[Any, ...]]:
        if not fields:
            return "", ()
        columns = [
            f"{self.quote_name(field.model.model_options.db_table)}.{self.quote_name(field.column)}"
            for field in fields
        ]
        return "RETURNING {}".format(", ".join(columns)), ()

    def bulk_insert_sql(
        self, fields: list[BaseField], placeholder_rows: list[list[str]]
    ) -> str:
        placeholder_rows_sql = (", ".join(row) for row in placeholder_rows)
        values_sql = ", ".join(f"({sql})" for sql in placeholder_rows_sql)
        return "VALUES " + values_sql

    def adapt_integerfield_value(
        self, value: int | Any | None, internal_type: str
    ) -> int | Any | None:
        if value is None or hasattr(value, "resolve_expression"):
            return value
        return self.integerfield_type_map[internal_type](value)

    def adapt_datefield_value(self, value: Any) -> Any:
        return value

    def adapt_datetimefield_value(self, value: Any) -> Any:
        return value

    def adapt_timefield_value(self, value: Any) -> Any:
        return value

    def adapt_decimalfield_value(
        self,
        value: Any,
        max_digits: int | None = None,
        decimal_places: int | None = None,
    ) -> Any:
        return value

    def adapt_ipaddressfield_value(
        self, value: str | None
    ) -> ipaddress.IPv4Address | ipaddress.IPv6Address | None:
        if value:
            return ipaddress.ip_address(value)
        return None

    def adapt_json_value(
        self, value: Any, encoder: type[json.JSONEncoder] | None
    ) -> Jsonb:
        return Jsonb(value, dumps=get_json_dumps(encoder))

    def subtract_temporals(
        self,
        internal_type: str,
        lhs: tuple[str, list[Any] | tuple[Any, ...]],
        rhs: tuple[str, list[Any] | tuple[Any, ...]],
    ) -> tuple[str, tuple[Any, ...]]:
        if internal_type == "DateField":
            lhs_sql, lhs_params = lhs
            rhs_sql, rhs_params = rhs
            params = (*lhs_params, *rhs_params)
            return f"(interval '1 day' * ({lhs_sql} - {rhs_sql}))", params
        return super().subtract_temporals(internal_type, lhs, rhs)

    def explain_query_prefix(self, format: str | None = None, **options: Any) -> str:
        extra = {}
        # Normalize options.
        if options:
            options = {
                name.upper(): "true" if value else "false"
                for name, value in options.items()
            }
            for valid_option in self.explain_options:
                value = options.pop(valid_option, None)
                if value is not None:
                    extra[valid_option] = value
        prefix = super().explain_query_prefix(format, **options)
        if format:
            extra["FORMAT"] = format
        if extra:
            prefix += " ({})".format(
                ", ".join("{} {}".format(*i) for i in extra.items())
            )
        return prefix

    def on_conflict_suffix_sql(
        self,
        fields: list[BaseField],
        on_conflict: OnConflict | None,
<<<<<<< HEAD
        update_fields: list[BaseField],
        unique_fields: list[BaseField],
=======
        update_fields: Iterable[str],
        unique_fields: Iterable[str],
>>>>>>> 236a3417
    ) -> str:
        if on_conflict == OnConflict.IGNORE:
            return "ON CONFLICT DO NOTHING"
        if on_conflict == OnConflict.UPDATE:
            return "ON CONFLICT({}) DO UPDATE SET {}".format(
                ", ".join(map(self.quote_name, unique_fields)),
                ", ".join(
                    [
                        f"{field} = EXCLUDED.{field}"
                        for field in map(self.quote_name, update_fields)
                    ]
                ),
            )
        return super().on_conflict_suffix_sql(
            fields,
            on_conflict,
            update_fields,
            unique_fields,
        )<|MERGE_RESOLUTION|>--- conflicted
+++ resolved
@@ -16,12 +16,8 @@
 from plain.utils.regex_helper import _lazy_re_compile
 
 if TYPE_CHECKING:
-<<<<<<< HEAD
-    from plain.models.fields.core import BaseField
-=======
     from plain.models.backends.postgresql.base import PostgreSQLDatabaseWrapper
     from plain.models.fields import Field
->>>>>>> 236a3417
 
 
 @lru_cache
@@ -64,7 +60,7 @@
         "PositiveBigIntegerField": numeric.Int8,
     }
 
-    def unification_cast_sql(self, output_field: BaseField) -> str:
+    def unification_cast_sql(self, output_field: Field) -> str:
         internal_type = output_field.get_internal_type()
         if internal_type in (
             "GenericIPAddressField",
@@ -274,9 +270,7 @@
         except errors.DataError:
             return None
 
-    def return_insert_columns(
-        self, fields: list[BaseField]
-    ) -> tuple[str, tuple[Any, ...]]:
+    def return_insert_columns(self, fields: list[Field]) -> tuple[str, tuple[Any, ...]]:
         if not fields:
             return "", ()
         columns = [
@@ -286,7 +280,7 @@
         return "RETURNING {}".format(", ".join(columns)), ()
 
     def bulk_insert_sql(
-        self, fields: list[BaseField], placeholder_rows: list[list[str]]
+        self, fields: list[Field], placeholder_rows: list[list[str]]
     ) -> str:
         placeholder_rows_sql = (", ".join(row) for row in placeholder_rows)
         values_sql = ", ".join(f"({sql})" for sql in placeholder_rows_sql)
@@ -364,15 +358,10 @@
 
     def on_conflict_suffix_sql(
         self,
-        fields: list[BaseField],
+        fields: list[Field],
         on_conflict: OnConflict | None,
-<<<<<<< HEAD
-        update_fields: list[BaseField],
-        unique_fields: list[BaseField],
-=======
         update_fields: Iterable[str],
         unique_fields: Iterable[str],
->>>>>>> 236a3417
     ) -> str:
         if on_conflict == OnConflict.IGNORE:
             return "ON CONFLICT DO NOTHING"
