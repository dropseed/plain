--- conflicted
+++ resolved
@@ -8,170 +8,24 @@
 from __future__ import annotations
 
 import json
-from typing import TYPE_CHECKING, Any
+from typing import TYPE_CHECKING, Any, cast
 
 from plain.models import lookups
 from plain.models.constants import LOOKUP_SEP
 from plain.models.db import NotSupportedError
 from plain.models.lookups import (
     FieldGetDbPrepValueMixin,
-    Lookup,
     PostgresOperatorLookup,
     Transform,
 )
 
-<<<<<<< HEAD
 from .core import JSONField, TextField
-=======
-from . import Field
->>>>>>> 236a3417
 
 if TYPE_CHECKING:
     from plain.models.backends.base.base import BaseDatabaseWrapper
     from plain.models.backends.mysql.base import MySQLDatabaseWrapper
     from plain.models.backends.sqlite3.base import SQLiteDatabaseWrapper
     from plain.models.sql.compiler import SQLCompiler
-<<<<<<< HEAD
-=======
-    from plain.preflight.results import PreflightResult
-
-__all__ = ["JSONField"]
-
-
-class JSONField(Field):
-    empty_strings_allowed = False
-    description = "A JSON object"
-    default_error_messages = {
-        "invalid": "Value must be valid JSON.",
-    }
-    _default_fix = ("dict", "{}")
-
-    def __init__(
-        self,
-        *,
-        encoder: type[json.JSONEncoder] | None = None,
-        decoder: type[json.JSONDecoder] | None = None,
-        **kwargs: Any,
-    ):
-        if encoder and not callable(encoder):
-            raise ValueError("The encoder parameter must be a callable object.")
-        if decoder and not callable(decoder):
-            raise ValueError("The decoder parameter must be a callable object.")
-        self.encoder = encoder
-        self.decoder = decoder
-        super().__init__(**kwargs)
-
-    def _check_default(self) -> list[PreflightResult]:
-        if (
-            self.has_default()
-            and self.default is not None
-            and not callable(self.default)
-        ):
-            return [
-                preflight.PreflightResult(
-                    fix=(
-                        f"{self.__class__.__name__} default should be a callable instead of an instance "
-                        "so that it's not shared between all field instances. "
-                        "Use a callable instead, e.g., use `{}` instead of "
-                        "`{}`.".format(*self._default_fix)
-                    ),
-                    obj=self,
-                    id="fields.invalid_choice_mixin_default",
-                    warning=True,
-                )
-            ]
-        else:
-            return []
-
-    def preflight(self, **kwargs: Any) -> list[PreflightResult]:
-        errors = super().preflight(**kwargs)
-        errors.extend(self._check_default())
-        errors.extend(self._check_supported())
-        return errors
-
-    def _check_supported(self) -> list[PreflightResult]:
-        errors = []
-
-        if (
-            self.model.model_options.required_db_vendor
-            and self.model.model_options.required_db_vendor != db_connection.vendor
-        ):
-            return errors
-
-        if not (
-            "supports_json_field" in self.model.model_options.required_db_features
-            or db_connection.features.supports_json_field
-        ):
-            errors.append(
-                preflight.PreflightResult(
-                    fix=f"{db_connection.display_name} does not support JSONFields. Consider using a TextField with JSON serialization or upgrade to a database that supports JSON fields.",
-                    obj=self.model,
-                    id="fields.json_field_unsupported",
-                )
-            )
-        return errors
-
-    def deconstruct(self) -> tuple[str, str, list[Any], dict[str, Any]]:
-        name, path, args, kwargs = super().deconstruct()
-        if self.encoder is not None:
-            kwargs["encoder"] = self.encoder
-        if self.decoder is not None:
-            kwargs["decoder"] = self.decoder
-        return name, path, args, kwargs
-
-    def from_db_value(
-        self, value: Any, expression: Any, connection: BaseDatabaseWrapper
-    ) -> Any:
-        if value is None:
-            return value
-        # Some backends (SQLite at least) extract non-string values in their
-        # SQL datatypes.
-        if isinstance(expression, KeyTransform) and not isinstance(value, str):
-            return value
-        try:
-            return json.loads(value, cls=self.decoder)
-        except json.JSONDecodeError:
-            return value
-
-    def get_internal_type(self) -> str:
-        return "JSONField"
-
-    def get_db_prep_value(
-        self, value: Any, connection: BaseDatabaseWrapper, prepared: bool = False
-    ) -> Any:
-        if isinstance(value, expressions.Value) and isinstance(
-            value.output_field, JSONField
-        ):
-            value = value.value
-        elif hasattr(value, "as_sql"):
-            return value
-        return connection.ops.adapt_json_value(value, self.encoder)
-
-    def get_db_prep_save(self, value: Any, connection: BaseDatabaseWrapper) -> Any:
-        if value is None:
-            return value
-        return self.get_db_prep_value(value, connection)
-
-    def get_transform(self, name: str) -> KeyTransformFactory | type[Transform]:
-        transform = super().get_transform(name)
-        if transform:
-            return transform
-        return KeyTransformFactory(name)
-
-    def validate(self, value: Any, model_instance: Any) -> None:
-        super().validate(value, model_instance)
-        try:
-            json.dumps(value, cls=self.encoder)
-        except TypeError:
-            raise exceptions.ValidationError(
-                self.error_messages["invalid"],
-                code="invalid",
-                params={"value": value},
-            )
-
-    def value_to_string(self, obj: Any) -> Any:
-        return self.value_from_object(obj)
->>>>>>> 236a3417
 
 
 def compile_json_path(key_transforms: list[Any], include_root: bool = True) -> str:
@@ -243,8 +97,8 @@
         else:
             lhs, lhs_params = self.process_lhs(compiler, connection)
             lhs_json_path = "$"
-        effective_template = template or "%s"
-        sql = effective_template % lhs
+        assert template is not None, "template must be provided"
+        sql = template % lhs
         # Process JSON path from the right-hand side.
         rhs = self.rhs
         rhs_params = []
@@ -315,7 +169,7 @@
         return compile_json_path([key_transform], include_root=False)
 
 
-class CaseInsensitiveMixin(Lookup):
+class CaseInsensitiveMixin:
     """
     Mixin to allow case-insensitive comparison of JSON values on MySQL.
     MySQL handles strings used in JSON context using the utf8mb4_bin collation.
@@ -326,7 +180,7 @@
     def process_lhs(
         self, compiler: SQLCompiler, connection: BaseDatabaseWrapper
     ) -> tuple[str, list[Any]]:
-        lhs, lhs_params = super().process_lhs(compiler, connection)
+        lhs, lhs_params = super().process_lhs(compiler, connection)  # type: ignore[misc]
         if connection.vendor == "mysql":
             return f"LOWER({lhs})", lhs_params
         return lhs, lhs_params
@@ -334,7 +188,7 @@
     def process_rhs(
         self, compiler: SQLCompiler, connection: BaseDatabaseWrapper
     ) -> tuple[str, list[Any]]:
-        rhs, rhs_params = super().process_rhs(compiler, connection)
+        rhs, rhs_params = super().process_rhs(compiler, connection)  # type: ignore[misc]
         if connection.vendor == "mysql":
             return f"LOWER({rhs})", rhs_params
         return rhs, rhs_params
@@ -411,8 +265,7 @@
     def as_sqlite(
         self, compiler: SQLCompiler, connection: BaseDatabaseWrapper
     ) -> tuple[str, tuple[Any, ...]]:
-        # as_sqlite is only called for SQLite connections
-        sqlite_connection: SQLiteDatabaseWrapper = connection  # type: ignore[assignment]
+        sqlite_connection = cast(SQLiteDatabaseWrapper, connection)
         lhs, params, key_transforms = self.preprocess_lhs(compiler, connection)
         json_path = compile_json_path(key_transforms)
         datatype_values = ",".join(
@@ -435,8 +288,7 @@
     def as_mysql(
         self, compiler: SQLCompiler, connection: BaseDatabaseWrapper
     ) -> tuple[str, tuple[Any, ...]]:
-        # as_mysql is only called for MySQL connections
-        mysql_connection: MySQLDatabaseWrapper = connection  # type: ignore[assignment]
+        mysql_connection = cast(MySQLDatabaseWrapper, connection)
         if mysql_connection.mysql_is_mariadb:
             # MariaDB doesn't support -> and ->> operators (see MDEV-13594).
             sql, params = super().as_mysql(compiler, connection)
@@ -459,7 +311,7 @@
 KT = KeyTextTransform.from_lookup
 
 
-class KeyTransformTextLookupMixin(Lookup):
+class KeyTransformTextLookupMixin:
     """
     Mixin for combining with a lookup expecting a text lhs from a JSONField
     key lookup. On PostgreSQL, make use of the ->> operator instead of casting
@@ -478,7 +330,7 @@
             *key_transform.source_expressions,
             **key_transform.extra,
         )
-        super().__init__(key_text_transform, *args, **kwargs)
+        super().__init__(key_text_transform, *args, **kwargs)  # type: ignore[misc]
 
 
 class KeyTransformIsNull(lookups.IsNull):
@@ -517,13 +369,11 @@
             if connection.vendor == "mysql":
                 sql = "JSON_EXTRACT(%s, '$')"
             elif connection.vendor == "sqlite":
-                # After checking vendor, we know connection is SQLiteDatabaseWrapper
-                sqlite_connection: SQLiteDatabaseWrapper = connection  # type: ignore[assignment]
+                sqlite_connection = cast(SQLiteDatabaseWrapper, connection)
                 if params[0] not in sqlite_connection.ops.jsonfield_datatype_values:  # type: ignore[attr-defined]
                     sql = "JSON_EXTRACT(%s, '$')"
         if connection.vendor == "mysql":
-            # After checking vendor, we know connection is MySQLDatabaseWrapper
-            mysql_connection: MySQLDatabaseWrapper = connection  # type: ignore[assignment]
+            mysql_connection = cast(MySQLDatabaseWrapper, connection)
             if mysql_connection.mysql_is_mariadb:
                 sql = f"JSON_UNQUOTE({sql})"
         return sql, tuple(params)
@@ -537,8 +387,7 @@
             return super(lookups.Exact, self).process_rhs(compiler, connection)
         rhs, rhs_params = super().process_rhs(compiler, connection)
         if connection.vendor == "sqlite":
-            # After checking vendor, we know connection is SQLiteDatabaseWrapper
-            sqlite_connection: SQLiteDatabaseWrapper = connection  # type: ignore[assignment]
+            sqlite_connection = cast(SQLiteDatabaseWrapper, connection)
             func = []
             for value in rhs_params:
                 if value in sqlite_connection.ops.jsonfield_datatype_values:  # type: ignore[attr-defined]
@@ -591,11 +440,11 @@
     pass
 
 
-class KeyTransformNumericLookupMixin(Lookup):
+class KeyTransformNumericLookupMixin:
     def process_rhs(
         self, compiler: SQLCompiler, connection: BaseDatabaseWrapper
     ) -> tuple[str, list[Any]]:
-        rhs, rhs_params = super().process_rhs(compiler, connection)
+        rhs, rhs_params = super().process_rhs(compiler, connection)  # type: ignore[misc]
         if not connection.features.has_native_json_field:
             rhs_params = [json.loads(value) for value in rhs_params]
         return rhs, rhs_params
