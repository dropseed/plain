"""
Create SQL statements for QuerySets.

The code in here encapsulates all of the SQL construction so that QuerySets
themselves do not have to (and could be backed by things other than SQL
databases). The abstraction barrier only works one way: this module has to know
all about the internals of models in order to get the information it needs.
"""

from __future__ import annotations

import copy
import difflib
import functools
import sys
from collections import Counter, namedtuple
from collections.abc import Iterable, Iterator, Mapping
from collections.abc import Iterator as TypingIterator
from functools import cached_property
from itertools import chain, count, product
from string import ascii_uppercase
from typing import TYPE_CHECKING, Any, Literal, TypeVar, overload

if TYPE_CHECKING:
    from typing import Self

from plain.models.aggregates import Count
from plain.models.constants import LOOKUP_SEP
from plain.models.db import NotSupportedError, db_connection
from plain.models.exceptions import FieldDoesNotExist, FieldError
from plain.models.expressions import (
    BaseExpression,
    Col,
    Exists,
    F,
    OuterRef,
    Ref,
    ResolvedOuterRef,
    Value,
)
from plain.models.fields.core import BaseField
from plain.models.fields.related_lookups import MultiColSource
from plain.models.lookups import Lookup
from plain.models.query_utils import (
    PathInfo,
    Q,
    check_rel_lookup_compatibility,
    refs_expression,
)
from plain.models.sql.constants import INNER, LOUTER, ORDER_DIR, SINGLE
from plain.models.sql.datastructures import BaseTable, Empty, Join, MultiJoin
from plain.models.sql.where import AND, OR, ExtraWhere, NothingNode, WhereNode
from plain.utils.regex_helper import _lazy_re_compile
from plain.utils.tree import Node

if TYPE_CHECKING:
    from plain.models import Model
    from plain.models.backends.base.base import BaseDatabaseWrapper
    from plain.models.meta import Meta
    from plain.models.sql.compiler import SQLCompiler


__all__ = ["Query", "RawQuery"]

# Quotation marks ('"`[]), whitespace characters, semicolons, or inline
# SQL comments are forbidden in column aliases.
FORBIDDEN_ALIAS_PATTERN = _lazy_re_compile(r"['`\"\]\[;\s]|--|/\*|\*/")

# Inspired from
# https://www.postgresql.org/docs/current/sql-syntax-lexical.html#SQL-SYNTAX-IDENTIFIERS
EXPLAIN_OPTIONS_PATTERN = _lazy_re_compile(r"[\w\-]+")


def get_field_names_from_opts(meta: Meta | None) -> set[str]:
    if meta is None:
        return set()
    return set(
        chain.from_iterable(
            (f.name, f.attname) if f.concrete else (f.name,) for f in meta.get_fields()
        )
    )


def get_children_from_q(q: Q) -> TypingIterator[tuple[str, Any]]:
    for child in q.children:
        if isinstance(child, Node):
            yield from get_children_from_q(child)
        else:
            yield child


JoinInfo = namedtuple(
    "JoinInfo",
    ("final_field", "targets", "meta", "joins", "path", "transform_function"),
)


class RawQuery:
    """A single raw SQL query."""

    def __init__(self, sql: str, params: tuple[Any, ...] | dict[str, Any] = ()):
        self.params = params
        self.sql = sql
        self.cursor: Any = None

        # Mirror some properties of a normal query so that
        # the compiler can be used to process results.
        self.low_mark, self.high_mark = 0, None  # Used for offset/limit
        self.extra_select = {}
        self.annotation_select = {}

    def chain(self) -> RawQuery:
        return self.clone()

    def clone(self) -> RawQuery:
        return RawQuery(self.sql, params=self.params)

    def get_columns(self) -> list[str]:
        if self.cursor is None:
            self._execute_query()
        converter = db_connection.introspection.identifier_converter
        return [
            converter(column_model_meta[0])
            for column_model_meta in self.cursor.description
        ]

    def __iter__(self) -> TypingIterator[Any]:
        # Always execute a new query for a new iterator.
        # This could be optimized with a cache at the expense of RAM.
        self._execute_query()
        if not db_connection.features.can_use_chunked_reads:
            # If the database can't use chunked reads we need to make sure we
            # evaluate the entire query up front.
            result = list(self.cursor)
        else:
            result = self.cursor
        return iter(result)

    def __repr__(self) -> str:
        return f"<{self.__class__.__name__}: {self}>"

    @property
    def params_type(self) -> type[dict] | type[tuple] | None:
        if self.params is None:
            return None
        return dict if isinstance(self.params, Mapping) else tuple

    def __str__(self) -> str:
        if self.params_type is None:
            return self.sql
        return self.sql % self.params_type(self.params)

    def _execute_query(self) -> None:
        # Adapt parameters to the database, as much as possible considering
        # that the target type isn't known. See #17755.
        params_type = self.params_type
        adapter = db_connection.ops.adapt_unknown_value
        if params_type is tuple:
            params = tuple(adapter(val) for val in self.params)
        elif params_type is dict:
            params = {key: adapter(val) for key, val in self.params.items()}  # type: ignore[union-attr]
        elif params_type is None:
            params = None
        else:
            raise RuntimeError(f"Unexpected params type: {params_type}")

        self.cursor = db_connection.cursor()
        self.cursor.execute(self.sql, params)


ExplainInfo = namedtuple("ExplainInfo", ("format", "options"))

QueryType = TypeVar("QueryType", bound="Query")


class Query(BaseExpression):
    """A single SQL query."""

    alias_prefix = "T"
    empty_result_set_value = None
    subq_aliases = frozenset([alias_prefix])

    compiler = "SQLCompiler"

    base_table_class = BaseTable
    join_class = Join

    default_cols = True
    default_ordering = True
    standard_ordering = True

    filter_is_sticky = False
    subquery = False

    # SQL-related attributes.
    # Select and related select clauses are expressions to use in the SELECT
    # clause of the query. The select is used for cases where we want to set up
    # the select clause to contain other than default fields (values(),
    # subqueries...). Note that annotations go to annotations dictionary.
    select = ()
    # The group_by attribute can have one of the following forms:
    #  - None: no group by at all in the query
    #  - A tuple of expressions: group by (at least) those expressions.
    #    String refs are also allowed for now.
    #  - True: group by all select fields of the model
    # See compiler.get_group_by() for details.
    group_by = None
    order_by = ()
    low_mark = 0  # Used for offset/limit.
    high_mark = None  # Used for offset/limit.
    distinct = False
    distinct_fields = ()
    select_for_update = False
    select_for_update_nowait = False
    select_for_update_skip_locked = False
    select_for_update_of = ()
    select_for_no_key_update = False
    select_related: bool | dict[str, Any] = False
    has_select_fields = False
    # Arbitrary limit for select_related to prevents infinite recursion.
    max_depth = 5
    # Holds the selects defined by a call to values() or values_list()
    # excluding annotation_select and extra_select.
    values_select = ()

    # SQL annotation-related attributes.
    annotation_select_mask = None
    _annotation_select_cache = None

    # Set combination attributes.
    combinator = None
    combinator_all = False
    combined_queries = ()

    # These are for extensions. The contents are more or less appended verbatim
    # to the appropriate clause.
    extra_select_mask = None
    _extra_select_cache = None

    extra_tables = ()
    extra_order_by = ()

    # A tuple that is a set of model field names and either True, if these are
    # the fields to defer, or False if these are the only fields to load.
    deferred_loading = (frozenset(), True)

    explain_info = None

    def __init__(self, model: type[Model], alias_cols: bool = True):
        self.model = model
        self.alias_refcount = {}
        # alias_map is the most important data structure regarding joins.
        # It's used for recording which joins exist in the query and what
        # types they are. The key is the alias of the joined table (possibly
        # the table name) and the value is a Join-like object (see
        # sql.datastructures.Join for more information).
        self.alias_map = {}
        # Whether to provide alias to columns during reference resolving.
        self.alias_cols = alias_cols
        # Sometimes the query contains references to aliases in outer queries (as
        # a result of split_exclude). Correct alias quoting needs to know these
        # aliases too.
        # Map external tables to whether they are aliased.
        self.external_aliases = {}
        self.table_map = {}  # Maps table names to list of aliases.
        self.used_aliases = set()

        self.where = WhereNode()
        # Maps alias -> Annotation Expression.
        self.annotations = {}
        # These are for extensions. The contents are more or less appended
        # verbatim to the appropriate clause.
        self.extra = {}  # Maps col_alias -> (col_sql, params).

        self._filtered_relations = {}

    @property
    def output_field(self) -> BaseField | None:  # type: ignore[return]
        if len(self.select) == 1:
            select = self.select[0]
            return getattr(select, "target", None) or select.field
        elif len(self.annotation_select) == 1:
            return next(iter(self.annotation_select.values())).output_field

    @cached_property
    def base_table(self) -> str | None:
        for alias in self.alias_map:
            return alias

    def __str__(self) -> str:
        """
        Return the query as a string of SQL with the parameter values
        substituted in (use sql_with_params() to see the unsubstituted string).

        Parameter values won't necessarily be quoted correctly, since that is
        done by the database interface at execution time.
        """
        sql, params = self.sql_with_params()
        return sql % params

    def sql_with_params(self) -> tuple[str, tuple[Any, ...]]:
        """
        Return the query as an SQL string and the parameters that will be
        substituted into the query.
        """
        return self.get_compiler().as_sql()

    def __deepcopy__(self, memo: dict[int, Any]) -> Self:
        """Limit the amount of work when a Query is deepcopied."""
        result = self.clone()
        memo[id(self)] = result
        return result

    def get_compiler(self, *, elide_empty: bool = True) -> Any:
        return db_connection.ops.compiler(self.compiler)(
            self, db_connection, elide_empty
        )

    def get_model_meta(self) -> Meta:
        """
        Return the Meta instance (the model._model_meta) from which to start
        processing. Normally, this is self.model._model_meta, but it can be changed
        by subclasses.
        """
        return self.model._model_meta

    def clone(self) -> Self:
        """
        Return a copy of the current Query. A lightweight alternative to
        deepcopy().
        """
        obj = Empty()  # type: ignore[misc]
        obj.__class__ = self.__class__  # type: ignore[misc]
        # Copy references to everything.
        obj.__dict__ = self.__dict__.copy()  # type: ignore[attr-defined]
        # Clone attributes that can't use shallow copy.
        obj.alias_refcount = self.alias_refcount.copy()  # type: ignore[attr-defined]
        obj.alias_map = self.alias_map.copy()  # type: ignore[attr-defined]
        obj.external_aliases = self.external_aliases.copy()  # type: ignore[attr-defined]
        obj.table_map = self.table_map.copy()  # type: ignore[attr-defined]
        obj.where = self.where.clone()  # type: ignore[attr-defined]
        obj.annotations = self.annotations.copy()  # type: ignore[attr-defined]
        if self.annotation_select_mask is not None:
            obj.annotation_select_mask = self.annotation_select_mask.copy()  # type: ignore[attr-defined]
        if self.combined_queries:
            obj.combined_queries = tuple(  # type: ignore[attr-defined]
                [query.clone() for query in self.combined_queries]
            )
        # _annotation_select_cache cannot be copied, as doing so breaks the
        # (necessary) state in which both annotations and
        # _annotation_select_cache point to the same underlying objects.
        # It will get re-populated in the cloned queryset the next time it's
        # used.
        obj._annotation_select_cache = None  # type: ignore[attr-defined]
        obj.extra = self.extra.copy()  # type: ignore[attr-defined]
        if self.extra_select_mask is not None:
            obj.extra_select_mask = self.extra_select_mask.copy()  # type: ignore[attr-defined]
        if self._extra_select_cache is not None:
            obj._extra_select_cache = self._extra_select_cache.copy()  # type: ignore[attr-defined]
        if self.select_related is not False:
            # Use deepcopy because select_related stores fields in nested
            # dicts.
            obj.select_related = copy.deepcopy(obj.select_related)  # type: ignore[attr-defined]
        if "subq_aliases" in self.__dict__:
            obj.subq_aliases = self.subq_aliases.copy()  # type: ignore[attr-defined]
        obj.used_aliases = self.used_aliases.copy()  # type: ignore[attr-defined]
        obj._filtered_relations = self._filtered_relations.copy()  # type: ignore[attr-defined]
        # Clear the cached_property, if it exists.
        obj.__dict__.pop("base_table", None)
        return obj  # type: ignore[return-value]

    @overload
    def chain(self, klass: None = None) -> Self: ...

    @overload
    def chain(self, klass: type[QueryType]) -> QueryType: ...

    def chain(self, klass: type[Query] | None = None) -> Query:
        """
        Return a copy of the current Query that's ready for another operation.
        The klass argument changes the type of the Query, e.g. UpdateQuery.
        """
        obj = self.clone()
        if klass and obj.__class__ != klass:
            obj.__class__ = klass  # type: ignore[misc]
        if not obj.filter_is_sticky:
            obj.used_aliases = set()  # type: ignore[attr-defined]
        obj.filter_is_sticky = False
        if hasattr(obj, "_setup_query"):
            obj._setup_query()  # type: ignore[attr-defined]
        return obj  # type: ignore[return-value]

    def relabeled_clone(self, change_map: dict[str, str]) -> Self:
        clone = self.clone()
        clone.change_aliases(change_map)
        return clone

    def _get_col(self, target: Any, field: BaseField, alias: str | None) -> Col:
        if not self.alias_cols:
            alias = None
        return target.get_col(alias, field)

    def get_aggregation(self, aggregate_exprs: dict[str, Any]) -> dict[str, Any]:
        """
        Return the dictionary with the values of the existing aggregations.
        """
        if not aggregate_exprs:
            return {}
        aggregates = {}
        for alias, aggregate_expr in aggregate_exprs.items():
            self.check_alias(alias)
            aggregate = aggregate_expr.resolve_expression(
                self, allow_joins=True, reuse=None, summarize=True
            )
            if not aggregate.contains_aggregate:
                raise TypeError(f"{alias} is not an aggregate expression")
            aggregates[alias] = aggregate
        # Existing usage of aggregation can be determined by the presence of
        # selected aggregates but also by filters against aliased aggregates.
        _, having, qualify = self.where.split_having_qualify()
        has_existing_aggregation = (
            any(
                getattr(annotation, "contains_aggregate", True)
                for annotation in self.annotations.values()
            )
            or having
        )
        # Decide if we need to use a subquery.
        #
        # Existing aggregations would cause incorrect results as
        # get_aggregation() must produce just one result and thus must not use
        # GROUP BY.
        #
        # If the query has limit or distinct, or uses set operations, then
        # those operations must be done in a subquery so that the query
        # aggregates on the limit and/or distinct results instead of applying
        # the distinct and limit after the aggregation.
        if (
            isinstance(self.group_by, tuple)
            or self.is_sliced
            or has_existing_aggregation
            or qualify
            or self.distinct
            or self.combinator
        ):
            from plain.models.sql.subqueries import AggregateQuery

            inner_query = self.clone()
            inner_query.subquery = True
            outer_query = AggregateQuery(self.model, inner_query)
            inner_query.select_for_update = False
            inner_query.select_related = False
            inner_query.set_annotation_mask(self.annotation_select)
            # Queries with distinct_fields need ordering and when a limit is
            # applied we must take the slice from the ordered query. Otherwise
            # no need for ordering.
            inner_query.clear_ordering(force=False)
            if not inner_query.distinct:
                # If the inner query uses default select and it has some
                # aggregate annotations, then we must make sure the inner
                # query is grouped by the main model's primary key. However,
                # clearing the select clause can alter results if distinct is
                # used.
                if inner_query.default_cols and has_existing_aggregation:
                    inner_query.group_by = (
                        self.model._model_meta.get_field("id").get_col(
                            inner_query.get_initial_alias()
                        ),
                    )
                inner_query.default_cols = False
                if not qualify:
                    # Mask existing annotations that are not referenced by
                    # aggregates to be pushed to the outer query unless
                    # filtering against window functions is involved as it
                    # requires complex realising.
                    annotation_mask = set()
                    for aggregate in aggregates.values():
                        annotation_mask |= aggregate.get_refs()
                    inner_query.set_annotation_mask(annotation_mask)

            # Add aggregates to the outer AggregateQuery. This requires making
            # sure all columns referenced by the aggregates are selected in the
            # inner query. It is achieved by retrieving all column references
            # by the aggregates, explicitly selecting them in the inner query,
            # and making sure the aggregates are repointed to them.
            col_refs = {}
            for alias, aggregate in aggregates.items():
                replacements = {}
                for col in self._gen_cols([aggregate], resolve_refs=False):
                    if not (col_ref := col_refs.get(col)):
                        index = len(col_refs) + 1
                        col_alias = f"__col{index}"
                        col_ref = Ref(col_alias, col)
                        col_refs[col] = col_ref
                        inner_query.annotations[col_alias] = col
                        inner_query.append_annotation_mask([col_alias])
                    replacements[col] = col_ref
                outer_query.annotations[alias] = aggregate.replace_expressions(
                    replacements
                )
            if (
                inner_query.select == ()
                and not inner_query.default_cols
                and not inner_query.annotation_select_mask
            ):
                # In case of Model.objects[0:3].count(), there would be no
                # field selected in the inner query, yet we must use a subquery.
                # So, make sure at least one field is selected.
                inner_query.select = (
                    self.model._model_meta.get_field("id").get_col(
                        inner_query.get_initial_alias()
                    ),
                )
        else:
            outer_query = self
            self.select = ()
            self.default_cols = False
            self.extra = {}
            if self.annotations:
                # Inline reference to existing annotations and mask them as
                # they are unnecessary given only the summarized aggregations
                # are requested.
                replacements = {
                    Ref(alias, annotation): annotation
                    for alias, annotation in self.annotations.items()
                }
                self.annotations = {
                    alias: aggregate.replace_expressions(replacements)
                    for alias, aggregate in aggregates.items()
                }
            else:
                self.annotations = aggregates
            self.set_annotation_mask(aggregates)

        empty_set_result = [
            expression.empty_result_set_value
            for expression in outer_query.annotation_select.values()
        ]
        elide_empty = not any(result is NotImplemented for result in empty_set_result)
        outer_query.clear_ordering(force=True)
        outer_query.clear_limits()
        outer_query.select_for_update = False
        outer_query.select_related = False
        compiler = outer_query.get_compiler(elide_empty=elide_empty)
        result = compiler.execute_sql(SINGLE)
        if result is None:
            result = empty_set_result
        else:
            converters = compiler.get_converters(outer_query.annotation_select.values())
            result = next(compiler.apply_converters((result,), converters))

        return dict(zip(outer_query.annotation_select, result))

    def get_count(self) -> int:
        """
        Perform a COUNT() query using the current filter constraints.
        """
        obj = self.clone()
        return obj.get_aggregation({"__count": Count("*")})["__count"]

    def has_filters(self) -> bool:
        return bool(self.where)

    def exists(self, limit: bool = True) -> Self:
        q = self.clone()
        if not (q.distinct and q.is_sliced):
            if q.group_by is True:
                q.add_fields(
                    (f.attname for f in self.model._model_meta.concrete_fields), False
                )
                # Disable GROUP BY aliases to avoid orphaning references to the
                # SELECT clause which is about to be cleared.
                q.set_group_by(allow_aliases=False)
            q.clear_select_clause()
        if q.combined_queries and q.combinator == "union":
            q.combined_queries = tuple(
                combined_query.exists(limit=False)
                for combined_query in q.combined_queries
            )
        q.clear_ordering(force=True)
        if limit:
            q.set_limits(high=1)
        q.add_annotation(Value(1), "a")
        return q

    def has_results(self) -> bool:
        q = self.exists()
        compiler = q.get_compiler()
        return compiler.has_results()

    def explain(self, format: str | None = None, **options: Any) -> str:
        q = self.clone()
        for option_name in options:
            if (
                not EXPLAIN_OPTIONS_PATTERN.fullmatch(option_name)
                or "--" in option_name
            ):
                raise ValueError(f"Invalid option name: {option_name!r}.")
        q.explain_info = ExplainInfo(format, options)
        compiler = q.get_compiler()
        return "\n".join(compiler.explain_query())

    def combine(self, rhs: Query, connector: str) -> None:
        """
        Merge the 'rhs' query into the current one (with any 'rhs' effects
        being applied *after* (that is, "to the right of") anything in the
        current query. 'rhs' is not modified during a call to this function.

        The 'connector' parameter describes how to connect filters from the
        'rhs' query.
        """
        if self.model != rhs.model:
            raise TypeError("Cannot combine queries on two different base models.")
        if self.is_sliced:
            raise TypeError("Cannot combine queries once a slice has been taken.")
        if self.distinct != rhs.distinct:
            raise TypeError("Cannot combine a unique query with a non-unique query.")
        if self.distinct_fields != rhs.distinct_fields:
            raise TypeError("Cannot combine queries with different distinct fields.")

        # If lhs and rhs shares the same alias prefix, it is possible to have
        # conflicting alias changes like T4 -> T5, T5 -> T6, which might end up
        # as T4 -> T6 while combining two querysets. To prevent this, change an
        # alias prefix of the rhs and update current aliases accordingly,
        # except if the alias is the base table since it must be present in the
        # query on both sides.
        initial_alias = self.get_initial_alias()
        assert initial_alias is not None
        rhs.bump_prefix(self, exclude={initial_alias})

        # Work out how to relabel the rhs aliases, if necessary.
        change_map = {}
        conjunction = connector == AND

        # Determine which existing joins can be reused. When combining the
        # query with AND we must recreate all joins for m2m filters. When
        # combining with OR we can reuse joins. The reason is that in AND
        # case a single row can't fulfill a condition like:
        #     revrel__col=1 & revrel__col=2
        # But, there might be two different related rows matching this
        # condition. In OR case a single True is enough, so single row is
        # enough, too.
        #
        # Note that we will be creating duplicate joins for non-m2m joins in
        # the AND case. The results will be correct but this creates too many
        # joins. This is something that could be fixed later on.
        reuse = set() if conjunction else set(self.alias_map)
        joinpromoter = JoinPromoter(connector, 2, False)
        joinpromoter.add_votes(
            j for j in self.alias_map if self.alias_map[j].join_type == INNER
        )
        rhs_votes = set()
        # Now, add the joins from rhs query into the new query (skipping base
        # table).
        rhs_tables = list(rhs.alias_map)[1:]
        for alias in rhs_tables:
            join = rhs.alias_map[alias]
            # If the left side of the join was already relabeled, use the
            # updated alias.
            join = join.relabeled_clone(change_map)
            new_alias = self.join(join, reuse=reuse)
            if join.join_type == INNER:
                rhs_votes.add(new_alias)
            # We can't reuse the same join again in the query. If we have two
            # distinct joins for the same connection in rhs query, then the
            # combined query must have two joins, too.
            reuse.discard(new_alias)
            if alias != new_alias:
                change_map[alias] = new_alias
            if not rhs.alias_refcount[alias]:
                # The alias was unused in the rhs query. Unref it so that it
                # will be unused in the new query, too. We have to add and
                # unref the alias so that join promotion has information of
                # the join type for the unused alias.
                self.unref_alias(new_alias)
        joinpromoter.add_votes(rhs_votes)
        joinpromoter.update_join_types(self)

        # Combine subqueries aliases to ensure aliases relabelling properly
        # handle subqueries when combining where and select clauses.
        self.subq_aliases |= rhs.subq_aliases

        # Now relabel a copy of the rhs where-clause and add it to the current
        # one.
        w = rhs.where.clone()
        w.relabel_aliases(change_map)
        self.where.add(w, connector)

        # Selection columns and extra extensions are those provided by 'rhs'.
        if rhs.select:
            self.set_select([col.relabeled_clone(change_map) for col in rhs.select])
        else:
            self.select = ()

        if connector == OR:
            # It would be nice to be able to handle this, but the queries don't
            # really make sense (or return consistent value sets). Not worth
            # the extra complexity when you can write a real query instead.
            if self.extra and rhs.extra:
                raise ValueError(
                    "When merging querysets using 'or', you cannot have "
                    "extra(select=...) on both sides."
                )
        self.extra.update(rhs.extra)
        extra_select_mask = set()
        if self.extra_select_mask is not None:
            extra_select_mask.update(self.extra_select_mask)
        if rhs.extra_select_mask is not None:
            extra_select_mask.update(rhs.extra_select_mask)
        if extra_select_mask:
            self.set_extra_mask(extra_select_mask)
        self.extra_tables += rhs.extra_tables

        # Ordering uses the 'rhs' ordering, unless it has none, in which case
        # the current ordering is used.
        self.order_by = rhs.order_by or self.order_by
        self.extra_order_by = rhs.extra_order_by or self.extra_order_by

    def _get_defer_select_mask(
        self,
        meta: Meta,
        mask: dict[str, Any],
        select_mask: dict[Any, Any] | None = None,
    ) -> dict[Any, Any]:
        if select_mask is None:
            select_mask = {}
        select_mask[meta.get_field("id")] = {}
        # All concrete fields that are not part of the defer mask must be
        # loaded. If a relational field is encountered it gets added to the
        # mask for it be considered if `select_related` and the cycle continues
        # by recursively calling this function.
        for field in meta.concrete_fields:
            field_mask = mask.pop(field.name, None)
            if field_mask is None:
                select_mask.setdefault(field, {})
            elif field_mask:
                if not field.is_relation:
                    raise FieldError(next(iter(field_mask)))
                field_select_mask = select_mask.setdefault(field, {})
                related_model = field.remote_field.model
                self._get_defer_select_mask(
                    related_model._model_meta, field_mask, field_select_mask
                )
        # Remaining defer entries must be references to reverse relationships.
        # The following code is expected to raise FieldError if it encounters
        # a malformed defer entry.
        for field_name, field_mask in mask.items():
            if filtered_relation := self._filtered_relations.get(field_name):
                relation = meta.get_field(filtered_relation.relation_name)
                field_select_mask = select_mask.setdefault((field_name, relation), {})
                field = relation.field
            else:
                field = meta.get_field(field_name).field
                field_select_mask = select_mask.setdefault(field, {})
            related_model = field.model
            self._get_defer_select_mask(
                related_model._model_meta, field_mask, field_select_mask
            )
        return select_mask

    def _get_only_select_mask(
        self,
        meta: Meta,
        mask: dict[str, Any],
        select_mask: dict[Any, Any] | None = None,
    ) -> dict[Any, Any]:
        if select_mask is None:
            select_mask = {}
        select_mask[meta.get_field("id")] = {}
        # Only include fields mentioned in the mask.
        for field_name, field_mask in mask.items():
            field = meta.get_field(field_name)
            field_select_mask = select_mask.setdefault(field, {})
            if field_mask:
                if not field.is_relation:
                    raise FieldError(next(iter(field_mask)))
                related_model = field.remote_field.model
                self._get_only_select_mask(
                    related_model._model_meta, field_mask, field_select_mask
                )
        return select_mask

    def get_select_mask(self) -> dict[Any, Any]:
        """
        Convert the self.deferred_loading data structure to an alternate data
        structure, describing the field that *will* be loaded. This is used to
        compute the columns to select from the database and also by the
        QuerySet class to work out which fields are being initialized on each
        model. Models that have all their fields included aren't mentioned in
        the result, only those that have field restrictions in place.
        """
        field_names, defer = self.deferred_loading
        if not field_names:
            return {}
        mask = {}
        for field_name in field_names:
            part_mask = mask
            for part in field_name.split(LOOKUP_SEP):
                part_mask = part_mask.setdefault(part, {})
        meta = self.get_model_meta()
        if defer:
            return self._get_defer_select_mask(meta, mask)
        return self._get_only_select_mask(meta, mask)

    def table_alias(
        self, table_name: str, create: bool = False, filtered_relation: Any = None
    ) -> tuple[str, bool]:
        """
        Return a table alias for the given table_name and whether this is a
        new alias or not.

        If 'create' is true, a new alias is always created. Otherwise, the
        most recently created alias for the table (if one exists) is reused.
        """
        alias_list = self.table_map.get(table_name)
        if not create and alias_list:
            alias = alias_list[0]
            self.alias_refcount[alias] += 1
            return alias, False

        # Create a new alias for this table.
        if alias_list:
            alias = "%s%d" % (self.alias_prefix, len(self.alias_map) + 1)  # noqa: UP031
            alias_list.append(alias)
        else:
            # The first occurrence of a table uses the table name directly.
            alias = (
                filtered_relation.alias if filtered_relation is not None else table_name
            )
            self.table_map[table_name] = [alias]
        self.alias_refcount[alias] = 1
        return alias, True

    def ref_alias(self, alias: str) -> None:
        """Increases the reference count for this alias."""
        self.alias_refcount[alias] += 1

    def unref_alias(self, alias: str, amount: int = 1) -> None:
        """Decreases the reference count for this alias."""
        self.alias_refcount[alias] -= amount

    def promote_joins(self, aliases: set[str] | list[str]) -> None:
        """
        Promote recursively the join type of given aliases and its children to
        an outer join. If 'unconditional' is False, only promote the join if
        it is nullable or the parent join is an outer join.

        The children promotion is done to avoid join chains that contain a LOUTER
        b INNER c. So, if we have currently a INNER b INNER c and a->b is promoted,
        then we must also promote b->c automatically, or otherwise the promotion
        of a->b doesn't actually change anything in the query results.
        """
        aliases = list(aliases)
        while aliases:
            alias = aliases.pop(0)
            if self.alias_map[alias].join_type is None:
                # This is the base table (first FROM entry) - this table
                # isn't really joined at all in the query, so we should not
                # alter its join type.
                continue
            # Only the first alias (skipped above) should have None join_type
            assert self.alias_map[alias].join_type is not None
            parent_alias = self.alias_map[alias].parent_alias
            parent_louter = (
                parent_alias and self.alias_map[parent_alias].join_type == LOUTER
            )
            already_louter = self.alias_map[alias].join_type == LOUTER
            if (self.alias_map[alias].nullable or parent_louter) and not already_louter:
                self.alias_map[alias] = self.alias_map[alias].promote()
                # Join type of 'alias' changed, so re-examine all aliases that
                # refer to this one.
                aliases.extend(
                    join
                    for join in self.alias_map
                    if self.alias_map[join].parent_alias == alias
                    and join not in aliases
                )

    def demote_joins(self, aliases: set[str] | list[str]) -> None:
        """
        Change join type from LOUTER to INNER for all joins in aliases.

        Similarly to promote_joins(), this method must ensure no join chains
        containing first an outer, then an inner join are generated. If we
        are demoting b->c join in chain a LOUTER b LOUTER c then we must
        demote a->b automatically, or otherwise the demotion of b->c doesn't
        actually change anything in the query results. .
        """
        aliases = list(aliases)
        while aliases:
            alias = aliases.pop(0)
            if self.alias_map[alias].join_type == LOUTER:
                self.alias_map[alias] = self.alias_map[alias].demote()
                parent_alias = self.alias_map[alias].parent_alias
                if self.alias_map[parent_alias].join_type == INNER:
                    aliases.append(parent_alias)

    def reset_refcounts(self, to_counts: dict[str, int]) -> None:
        """
        Reset reference counts for aliases so that they match the value passed
        in `to_counts`.
        """
        for alias, cur_refcount in self.alias_refcount.copy().items():
            unref_amount = cur_refcount - to_counts.get(alias, 0)
            self.unref_alias(alias, unref_amount)

    def change_aliases(self, change_map: dict[str, str]) -> None:
        """
        Change the aliases in change_map (which maps old-alias -> new-alias),
        relabelling any references to them in select columns and the where
        clause.
        """
        # If keys and values of change_map were to intersect, an alias might be
        # updated twice (e.g. T4 -> T5, T5 -> T6, so also T4 -> T6) depending
        # on their order in change_map.
        assert set(change_map).isdisjoint(change_map.values())

        # 1. Update references in "select" (normal columns plus aliases),
        # "group by" and "where".
        self.where.relabel_aliases(change_map)
        if isinstance(self.group_by, tuple):
            self.group_by = tuple(
                [col.relabeled_clone(change_map) for col in self.group_by]
            )
        self.select = tuple([col.relabeled_clone(change_map) for col in self.select])
        self.annotations = self.annotations and {
            key: col.relabeled_clone(change_map)
            for key, col in self.annotations.items()
        }

        # 2. Rename the alias in the internal table/alias datastructures.
        for old_alias, new_alias in change_map.items():
            if old_alias not in self.alias_map:
                continue
            alias_data = self.alias_map[old_alias].relabeled_clone(change_map)
            self.alias_map[new_alias] = alias_data
            self.alias_refcount[new_alias] = self.alias_refcount[old_alias]
            del self.alias_refcount[old_alias]
            del self.alias_map[old_alias]

            table_aliases = self.table_map[alias_data.table_name]
            for pos, alias in enumerate(table_aliases):
                if alias == old_alias:
                    table_aliases[pos] = new_alias
                    break
        self.external_aliases = {
            # Table is aliased or it's being changed and thus is aliased.
            change_map.get(alias, alias): (aliased or alias in change_map)
            for alias, aliased in self.external_aliases.items()
        }

    def bump_prefix(
        self, other_query: Query, exclude: set[str] | dict[str, str] | None = None
    ) -> None:
        """
        Change the alias prefix to the next letter in the alphabet in a way
        that the other query's aliases and this query's aliases will not
        conflict. Even tables that previously had no alias will get an alias
        after this call. To prevent changing aliases use the exclude parameter.
        """

        def prefix_gen() -> TypingIterator[str]:
            """
            Generate a sequence of characters in alphabetical order:
                -> 'A', 'B', 'C', ...

            When the alphabet is finished, the sequence will continue with the
            Cartesian product:
                -> 'AA', 'AB', 'AC', ...
            """
            alphabet = ascii_uppercase
            prefix = chr(ord(self.alias_prefix) + 1)
            yield prefix
            for n in count(1):
                seq = alphabet[alphabet.index(prefix) :] if prefix else alphabet
                for s in product(seq, repeat=n):
                    yield "".join(s)
                prefix = None

        if self.alias_prefix != other_query.alias_prefix:
            # No clashes between self and outer query should be possible.
            return

        # Explicitly avoid infinite loop. The constant divider is based on how
        # much depth recursive subquery references add to the stack. This value
        # might need to be adjusted when adding or removing function calls from
        # the code path in charge of performing these operations.
        local_recursion_limit = sys.getrecursionlimit() // 16
        for pos, prefix in enumerate(prefix_gen()):
            if prefix not in self.subq_aliases:
                self.alias_prefix = prefix
                break
            if pos > local_recursion_limit:
                raise RecursionError(
                    "Maximum recursion depth exceeded: too many subqueries."
                )
        self.subq_aliases = self.subq_aliases.union([self.alias_prefix])
        other_query.subq_aliases = other_query.subq_aliases.union(self.subq_aliases)
        if exclude is None:
            exclude = {}
        self.change_aliases(
            {
                alias: "%s%d" % (self.alias_prefix, pos)  # noqa: UP031
                for pos, alias in enumerate(self.alias_map)
                if alias not in exclude
            }
        )

    def get_initial_alias(self) -> str | None:
        """
        Return the first alias for this query, after increasing its reference
        count.
        """
        if self.alias_map:
            alias = self.base_table
            self.ref_alias(alias)
        elif self.model:
            alias = self.join(
                self.base_table_class(self.model.model_options.db_table, None)
            )
        else:
            alias = None
        return alias

    def count_active_tables(self) -> int:
        """
        Return the number of tables in this query with a non-zero reference
        count. After execution, the reference counts are zeroed, so tables
        added in compiler will not be seen by this method.
        """
        return len([1 for count in self.alias_refcount.values() if count])

    def join(
        self,
        join: BaseTable | Join,
        reuse: set[str] | None = None,
        reuse_with_filtered_relation: bool = False,
    ) -> str:
        """
        Return an alias for the 'join', either reusing an existing alias for
        that join or creating a new one. 'join' is either a base_table_class or
        join_class.

        The 'reuse' parameter can be either None which means all joins are
        reusable, or it can be a set containing the aliases that can be reused.

        The 'reuse_with_filtered_relation' parameter is used when computing
        FilteredRelation instances.

        A join is always created as LOUTER if the lhs alias is LOUTER to make
        sure chains like t1 LOUTER t2 INNER t3 aren't generated. All new
        joins are created as LOUTER if the join is nullable.
        """
        if reuse_with_filtered_relation and reuse:
            reuse_aliases = [
                a for a, j in self.alias_map.items() if a in reuse and j.equals(join)
            ]
        else:
            reuse_aliases = [
                a
                for a, j in self.alias_map.items()
                if (reuse is None or a in reuse) and j == join
            ]
        if reuse_aliases:
            if join.table_alias in reuse_aliases:
                reuse_alias = join.table_alias
            else:
                # Reuse the most recent alias of the joined table
                # (a many-to-many relation may be joined multiple times).
                reuse_alias = reuse_aliases[-1]
            self.ref_alias(reuse_alias)
            return reuse_alias

        # No reuse is possible, so we need a new alias.
        alias, _ = self.table_alias(
            join.table_name, create=True, filtered_relation=join.filtered_relation
        )
        if join.join_type:
            if self.alias_map[join.parent_alias].join_type == LOUTER or join.nullable:  # type: ignore[attr-defined]
                join_type = LOUTER
            else:
                join_type = INNER
            join.join_type = join_type
        join.table_alias = alias
        self.alias_map[alias] = join
        return alias

    def check_alias(self, alias: str) -> None:
        if FORBIDDEN_ALIAS_PATTERN.search(alias):
            raise ValueError(
                "Column aliases cannot contain whitespace characters, quotation marks, "
                "semicolons, or SQL comments."
            )

    def add_annotation(
        self, annotation: BaseExpression, alias: str, select: bool = True
    ) -> None:
        """Add a single annotation expression to the Query."""
        self.check_alias(alias)
        annotation = annotation.resolve_expression(self, allow_joins=True, reuse=None)
        if select:
            self.append_annotation_mask([alias])
        else:
            self.set_annotation_mask(set(self.annotation_select).difference({alias}))
        self.annotations[alias] = annotation

    def resolve_expression(self, query: Query, *args: Any, **kwargs: Any) -> Self:
        clone = self.clone()
        # Subqueries need to use a different set of aliases than the outer query.
        clone.bump_prefix(query)
        clone.subquery = True
        clone.where.resolve_expression(query, *args, **kwargs)
        # Resolve combined queries.
        if clone.combinator:
            clone.combined_queries = tuple(
                [
                    combined_query.resolve_expression(query, *args, **kwargs)
                    for combined_query in clone.combined_queries
                ]
            )
        for key, value in clone.annotations.items():
            resolved = value.resolve_expression(query, *args, **kwargs)
            if hasattr(resolved, "external_aliases"):
                resolved.external_aliases.update(clone.external_aliases)
            clone.annotations[key] = resolved
        # Outer query's aliases are considered external.
        for alias, table in query.alias_map.items():
            clone.external_aliases[alias] = (
                isinstance(table, Join)
                and table.join_field.related_model.model_options.db_table != alias
            ) or (
                isinstance(table, BaseTable) and table.table_name != table.table_alias
            )
        return clone

    def get_external_cols(self) -> list[Col]:
        exprs = chain(self.annotations.values(), self.where.children)
        return [
            col
            for col in self._gen_cols(exprs, include_external=True)
            if col.alias in self.external_aliases
        ]

    def get_group_by_cols(
        self, wrapper: BaseExpression | None = None
    ) -> list[Col] | list[BaseExpression]:
        # If wrapper is referenced by an alias for an explicit GROUP BY through
        # values() a reference to this expression and not the self must be
        # returned to ensure external column references are not grouped against
        # as well.
        external_cols = self.get_external_cols()
        if any(col.possibly_multivalued for col in external_cols):
            return [wrapper or self]
        return external_cols

    def as_sql(
        self, compiler: SQLCompiler, connection: BaseDatabaseWrapper
    ) -> tuple[str, tuple[Any, ...]]:
        # Some backends (e.g. Oracle) raise an error when a subquery contains
        # unnecessary ORDER BY clause.
        if (
            self.subquery
            and not db_connection.features.ignores_unnecessary_order_by_in_subqueries
        ):
            self.clear_ordering(force=False)
            for query in self.combined_queries:
                query.clear_ordering(force=False)
        sql, params = self.get_compiler().as_sql()
        if self.subquery:
            sql = f"({sql})"
        return sql, params

    def resolve_lookup_value(
        self, value: Any, can_reuse: set[str] | None, allow_joins: bool
    ) -> Any:
        if hasattr(value, "resolve_expression"):
            value = value.resolve_expression(
                self,
                reuse=can_reuse,
                allow_joins=allow_joins,
            )
        elif isinstance(value, list | tuple):
            # The items of the iterable may be expressions and therefore need
            # to be resolved independently.
            values = (
                self.resolve_lookup_value(sub_value, can_reuse, allow_joins)
                for sub_value in value
            )
            type_ = type(value)
            if hasattr(type_, "_make"):  # namedtuple
                return type_(*values)
            return type_(values)
        return value

    def solve_lookup_type(
        self, lookup: str, summarize: bool = False
    ) -> tuple[
        list[str] | tuple[str, ...], tuple[str, ...], BaseExpression | Literal[False]
    ]:
        """
        Solve the lookup type from the lookup (e.g.: 'foobar__id__icontains').
        """
        lookup_splitted = lookup.split(LOOKUP_SEP)
        if self.annotations:
            annotation, expression_lookups = refs_expression(
                lookup_splitted, self.annotations
            )
            if annotation:
                expression = self.annotations[annotation]
                if summarize:
                    expression = Ref(annotation, expression)
                return expression_lookups, (), expression
        _, field, _, lookup_parts = self.names_to_path(
            lookup_splitted, self.get_model_meta()
        )
        field_parts = lookup_splitted[0 : len(lookup_splitted) - len(lookup_parts)]
        if len(lookup_parts) > 1 and not field_parts:
            raise FieldError(
                f'Invalid lookup "{lookup}" for model {self.get_model_meta().model.__name__}".'
            )
        return lookup_parts, field_parts, False  # type: ignore[return-value]

    def check_query_object_type(self, value: Any, meta: Meta, field: BaseField) -> None:
        """
        Check whether the object passed while querying is of the correct type.
        If not, raise a ValueError specifying the wrong object.
        """
        if hasattr(value, "_model_meta"):
            if not check_rel_lookup_compatibility(value._model_meta.model, meta, field):
                raise ValueError(
                    f'Cannot query "{value}": Must be "{meta.model.model_options.object_name}" instance.'
                )

    def check_related_objects(self, field: BaseField, value: Any, meta: Meta) -> None:
        """Check the type of object passed to query relations."""
        if field.is_relation:
            # Check that the field and the queryset use the same model in a
            # query like .filter(author=Author.query.all()). For example, the
            # meta would be Author's (from the author field) and value.model
            # would be Author.query.all() queryset's .model (Author also).
            # The field is the related field on the lhs side.
            if (
                isinstance(value, Query)
                and not value.has_select_fields
                and not check_rel_lookup_compatibility(value.model, meta, field)
            ):
                raise ValueError(
                    f'Cannot use QuerySet for "{value.model.model_options.object_name}": Use a QuerySet for "{meta.model.model_options.object_name}".'
                )
            elif hasattr(value, "_model_meta"):
                self.check_query_object_type(value, meta, field)
            elif hasattr(value, "__iter__"):
                for v in value:
                    self.check_query_object_type(v, meta, field)

    def check_filterable(self, expression: Any) -> None:
        """Raise an error if expression cannot be used in a WHERE clause."""
        if hasattr(expression, "resolve_expression") and not getattr(
            expression, "filterable", True
        ):
            raise NotSupportedError(
                expression.__class__.__name__ + " is disallowed in the filter clause."
            )
        if hasattr(expression, "get_source_expressions"):
            for expr in expression.get_source_expressions():
                self.check_filterable(expr)

    def build_lookup(
        self, lookups: list[str], lhs: BaseExpression | MultiColSource, rhs: Any
    ) -> Lookup | None:
        """
        Try to extract transforms and lookup from given lhs.

        The lhs value is something that works like SQLExpression.
        The rhs value is what the lookup is going to compare against.
        The lookups is a list of names to extract using get_lookup()
        and get_transform().
        """
        # __exact is the default lookup if one isn't given.
        *transforms, lookup_name = lookups or ["exact"]
        for name in transforms:
            lhs = self.try_transform(lhs, name)
        # First try get_lookup() so that the lookup takes precedence if the lhs
        # supports both transform and lookup for the name.
        lookup_class = lhs.get_lookup(lookup_name)
        if not lookup_class:
            # A lookup wasn't found. Try to interpret the name as a transform
            # and do an Exact lookup against it.
            lhs = self.try_transform(lhs, lookup_name)
            lookup_name = "exact"
            lookup_class = lhs.get_lookup(lookup_name)
            if not lookup_class:
                return

        lookup = lookup_class(lhs, rhs)
        # Interpret '__exact=None' as the sql 'is NULL'; otherwise, reject all
        # uses of None as a query value unless the lookup supports it.
        if lookup.rhs is None and not lookup.can_use_none_as_rhs:
            if lookup_name not in ("exact", "iexact"):
                raise ValueError("Cannot use None as a query value")
            return lhs.get_lookup("isnull")(lhs, True)  # type: ignore[return-value]

        return lookup

    def try_transform(
        self, lhs: BaseExpression | MultiColSource, name: str
    ) -> BaseExpression | MultiColSource:
        """
        Helper method for build_lookup(). Try to fetch and initialize
        a transform for name parameter from lhs.
        """
        transform_class = lhs.get_transform(name)  # type: ignore[union-attr]
        if transform_class:
            return transform_class(lhs)
        else:
            output_field = lhs.output_field.__class__
            suggested_lookups = difflib.get_close_matches(
                name, output_field.get_lookups()
            )
            if suggested_lookups:
                suggestion = ", perhaps you meant {}?".format(
                    " or ".join(suggested_lookups)
                )
            else:
                suggestion = "."
            raise FieldError(
                f"Unsupported lookup '{name}' for {output_field.__name__} or join on the field not "
                f"permitted{suggestion}"
            )

    def build_filter(
        self,
        filter_expr: tuple[str, Any] | Q | BaseExpression,
        branch_negated: bool = False,
        current_negated: bool = False,
        can_reuse: set[str] | None = None,
        allow_joins: bool = True,
        split_subq: bool = True,
        reuse_with_filtered_relation: bool = False,
        check_filterable: bool = True,
        summarize: bool = False,
    ) -> tuple[WhereNode, set[str] | tuple[()]]:
        """
        Build a WhereNode for a single filter clause but don't add it
        to this Query. Query.add_q() will then add this filter to the where
        Node.

        The 'branch_negated' tells us if the current branch contains any
        negations. This will be used to determine if subqueries are needed.

        The 'current_negated' is used to determine if the current filter is
        negated or not and this will be used to determine if IS NULL filtering
        is needed.

        The difference between current_negated and branch_negated is that
        branch_negated is set on first negation, but current_negated is
        flipped for each negation.

        Note that add_filter will not do any negating itself, that is done
        upper in the code by add_q().

        The 'can_reuse' is a set of reusable joins for multijoins.

        If 'reuse_with_filtered_relation' is True, then only joins in can_reuse
        will be reused.

        The method will create a filter clause that can be added to the current
        query. However, if the filter isn't added to the query then the caller
        is responsible for unreffing the joins used.
        """
        if isinstance(filter_expr, dict):
            raise FieldError("Cannot parse keyword query as dict")
        if isinstance(filter_expr, Q):
            return self._add_q(
                filter_expr,
                branch_negated=branch_negated,
                current_negated=current_negated,
                used_aliases=can_reuse,
                allow_joins=allow_joins,
                split_subq=split_subq,
                check_filterable=check_filterable,
                summarize=summarize,
            )
        if hasattr(filter_expr, "resolve_expression"):
            if not getattr(filter_expr, "conditional", False):
                raise TypeError("Cannot filter against a non-conditional expression.")
            condition = filter_expr.resolve_expression(
                self, allow_joins=allow_joins, summarize=summarize
            )  # type: ignore[attr-defined]
            if not isinstance(condition, Lookup):
                condition = self.build_lookup(["exact"], condition, True)
            return WhereNode([condition], connector=AND), []  # type: ignore[return-value]
        arg, value = filter_expr
        if not arg:
            raise FieldError(f"Cannot parse keyword query {arg!r}")
        lookups, parts, reffed_expression = self.solve_lookup_type(arg, summarize)

        if check_filterable:
            self.check_filterable(reffed_expression)

        if not allow_joins and len(parts) > 1:
            raise FieldError("Joined field references are not permitted in this query")

        pre_joins = self.alias_refcount.copy()
        value = self.resolve_lookup_value(value, can_reuse, allow_joins)
        used_joins = {
            k for k, v in self.alias_refcount.items() if v > pre_joins.get(k, 0)
        }

        if check_filterable:
            self.check_filterable(value)

        if reffed_expression:
            condition = self.build_lookup(list(lookups), reffed_expression, value)
            return WhereNode([condition], connector=AND), []  # type: ignore[return-value]

        meta = self.get_model_meta()
        alias = self.get_initial_alias()
        assert alias is not None
        allow_many = not branch_negated or not split_subq

        try:
            join_info = self.setup_joins(
                list(parts),
                meta,
                alias,
                can_reuse=can_reuse,
                allow_many=allow_many,
                reuse_with_filtered_relation=reuse_with_filtered_relation,
            )

            # Prevent iterator from being consumed by check_related_objects()
            if isinstance(value, Iterator):
                value = list(value)
            self.check_related_objects(join_info.final_field, value, join_info.meta)

            # split_exclude() needs to know which joins were generated for the
            # lookup parts
            self._lookup_joins = join_info.joins
        except MultiJoin as e:
            return self.split_exclude(
                filter_expr,
                can_reuse or set(),
                e.names_with_path,  # type: ignore[invalid-argument-type]
            )

        # Update used_joins before trimming since they are reused to determine
        # which joins could be later promoted to INNER.
        used_joins.update(join_info.joins)
        targets, alias, join_list = self.trim_joins(
            join_info.targets, join_info.joins, join_info.path
        )
        if can_reuse is not None:
            can_reuse.update(join_list)

        if join_info.final_field.is_relation:
            if len(targets) == 1:
                col = self._get_col(targets[0], join_info.final_field, alias)
            else:
                col = MultiColSource(
                    alias, targets, join_info.targets, join_info.final_field
                )
        else:
            col = self._get_col(targets[0], join_info.final_field, alias)

        condition = self.build_lookup(list(lookups), col, value)
        assert condition is not None
        lookup_type = condition.lookup_name
        clause = WhereNode([condition], connector=AND)

        require_outer = (
            lookup_type == "isnull" and condition.rhs is True and not current_negated
        )
        if (
            current_negated
            and (lookup_type != "isnull" or condition.rhs is False)
            and condition.rhs is not None
        ):
            require_outer = True
            if lookup_type != "isnull":
                # The condition added here will be SQL like this:
                # NOT (col IS NOT NULL), where the first NOT is added in
                # upper layers of code. The reason for addition is that if col
                # is null, then col != someval will result in SQL "unknown"
                # which isn't the same as in Python. The Python None handling
                # is wanted, and it can be gotten by
                # (col IS NULL OR col != someval)
                #   <=>
                # NOT (col IS NOT NULL AND col = someval).
                if (
                    self.is_nullable(targets[0])
                    or self.alias_map[join_list[-1]].join_type == LOUTER
                ):
                    lookup_class = targets[0].get_lookup("isnull")
                    assert lookup_class is not None
                    col = self._get_col(targets[0], join_info.targets[0], alias)
                    clause.add(lookup_class(col, False), AND)
                # If someval is a nullable column, someval IS NOT NULL is
                # added.
                if isinstance(value, Col) and self.is_nullable(value.target):
                    lookup_class = value.target.get_lookup("isnull")
                    assert lookup_class is not None
                    clause.add(lookup_class(value, False), AND)
        return clause, used_joins if not require_outer else ()

    def add_filter(self, filter_lhs: str, filter_rhs: Any) -> None:
        self.add_q(Q((filter_lhs, filter_rhs)))

    def add_q(self, q_object: Q) -> None:  # type: ignore[unsupported-operator]
        """
        A preprocessor for the internal _add_q(). Responsible for doing final
        join promotion.
        """
        # For join promotion this case is doing an AND for the added q_object
        # and existing conditions. So, any existing inner join forces the join
        # type to remain inner. Existing outer joins can however be demoted.
        # (Consider case where rel_a is LOUTER and rel_a__col=1 is added - if
        # rel_a doesn't produce any rows, then the whole condition must fail.
        # So, demotion is OK.
        existing_inner = {
            a for a in self.alias_map if self.alias_map[a].join_type == INNER
        }
        clause, _ = self._add_q(q_object, self.used_aliases)
        if clause:
            self.where.add(clause, AND)
        self.demote_joins(existing_inner)

    def build_where(
        self, filter_expr: tuple[str, Any] | Q | BaseExpression
    ) -> WhereNode:
        return self.build_filter(filter_expr, allow_joins=False)[0]

    def clear_where(self) -> None:
        self.where = WhereNode()

    def _add_q(
        self,
        q_object: Q,
        used_aliases: set[str] | None,
        branch_negated: bool = False,
        current_negated: bool = False,
        allow_joins: bool = True,
        split_subq: bool = True,
        check_filterable: bool = True,
        summarize: bool = False,
    ) -> tuple[WhereNode, set[str] | tuple[()]]:  # type: ignore[unsupported-operator]
        """Add a Q-object to the current filter."""
        connector = q_object.connector
        current_negated ^= q_object.negated
        branch_negated = branch_negated or q_object.negated
        target_clause = WhereNode(connector=connector, negated=q_object.negated)
        joinpromoter = JoinPromoter(
            q_object.connector, len(q_object.children), current_negated
        )
        for child in q_object.children:
            child_clause, needed_inner = self.build_filter(
                child,
                can_reuse=used_aliases,
                branch_negated=branch_negated,
                current_negated=current_negated,
                allow_joins=allow_joins,
                split_subq=split_subq,
                check_filterable=check_filterable,
                summarize=summarize,
            )
            joinpromoter.add_votes(needed_inner)
            if child_clause:
                target_clause.add(child_clause, connector)
        needed_inner = joinpromoter.update_join_types(self)
        return target_clause, needed_inner

    def build_filtered_relation_q(
        self,
        q_object: Q,
        reuse: set[str],
        branch_negated: bool = False,
        current_negated: bool = False,
    ) -> WhereNode:  # type: ignore[unsupported-operator]
        """Add a FilteredRelation object to the current filter."""
        connector = q_object.connector
        current_negated ^= q_object.negated
        branch_negated = branch_negated or q_object.negated
        target_clause = WhereNode(connector=connector, negated=q_object.negated)
        for child in q_object.children:
            if isinstance(child, Node):
                child_clause = self.build_filtered_relation_q(
                    child,
                    reuse=reuse,
                    branch_negated=branch_negated,
                    current_negated=current_negated,
                )
            else:
                child_clause, _ = self.build_filter(
                    child,
                    can_reuse=reuse,
                    branch_negated=branch_negated,
                    current_negated=current_negated,
                    allow_joins=True,
                    split_subq=False,
                    reuse_with_filtered_relation=True,
                )
            target_clause.add(child_clause, connector)
        return target_clause

    def add_filtered_relation(self, filtered_relation: Any, alias: str) -> None:
        filtered_relation.alias = alias
        lookups = dict(get_children_from_q(filtered_relation.condition))
        relation_lookup_parts, relation_field_parts, _ = self.solve_lookup_type(
            filtered_relation.relation_name
        )
        if relation_lookup_parts:
            raise ValueError(
                "FilteredRelation's relation_name cannot contain lookups "
                f"(got {filtered_relation.relation_name!r})."
            )
        for lookup in chain(lookups):
            lookup_parts, lookup_field_parts, _ = self.solve_lookup_type(lookup)
            shift = 2 if not lookup_parts else 1
            lookup_field_path = lookup_field_parts[:-shift]
            for idx, lookup_field_part in enumerate(lookup_field_path):
                if len(relation_field_parts) > idx:
                    if relation_field_parts[idx] != lookup_field_part:
                        raise ValueError(
                            "FilteredRelation's condition doesn't support "
                            f"relations outside the {filtered_relation.relation_name!r} (got {lookup!r})."
                        )
                else:
                    raise ValueError(
                        "FilteredRelation's condition doesn't support nested "
                        f"relations deeper than the relation_name (got {lookup!r} for "
                        f"{filtered_relation.relation_name!r})."
                    )
        self._filtered_relations[filtered_relation.alias] = filtered_relation

    def names_to_path(
        self,
        names: list[str],
        meta: Meta,
        allow_many: bool = True,
        fail_on_missing: bool = False,
    ) -> tuple[list[Any], BaseField, tuple[BaseField, ...], list[str]]:
        """
        Walk the list of names and turns them into PathInfo tuples. A single
        name in 'names' can generate multiple PathInfos (m2m, for example).

        'names' is the path of names to travel, 'meta' is the Meta we
        start the name resolving from, 'allow_many' is as for setup_joins().
        If fail_on_missing is set to True, then a name that can't be resolved
        will generate a FieldError.

        Return a list of PathInfo tuples. In addition return the final field
        (the last used join field) and target (which is a field guaranteed to
        contain the same value as the final field). Finally, return those names
        that weren't found (which are likely transforms and the final lookup).
        """
        path, names_with_path = [], []
        for pos, name in enumerate(names):
            cur_names_with_path = (name, [])

            field = None
            filtered_relation = None
            try:
                if meta is None:
                    raise FieldDoesNotExist
                field = meta.get_field(name)
            except FieldDoesNotExist:
                if name in self.annotation_select:
                    field = self.annotation_select[name].output_field
                elif name in self._filtered_relations and pos == 0:
                    filtered_relation = self._filtered_relations[name]
                    if LOOKUP_SEP in filtered_relation.relation_name:
                        parts = filtered_relation.relation_name.split(LOOKUP_SEP)
                        filtered_relation_path, field, _, _ = self.names_to_path(
                            parts,
                            meta,
                            allow_many,
                            fail_on_missing,
                        )
                        path.extend(filtered_relation_path[:-1])
                    else:
                        field = meta.get_field(filtered_relation.relation_name)  # type: ignore[attr-defined]
            if field is not None:
                # Fields that contain one-to-many relations with a generic
                # model (like a GenericForeignKey) cannot generate reverse
                # relations and therefore cannot be used for reverse querying.
                if field.is_relation and not field.related_model:
                    raise FieldError(
                        f"Field {name!r} does not generate an automatic reverse "
                        "relation and therefore cannot be used for reverse "
                        "querying. If it is a GenericForeignKey, consider "
                        "adding a GenericRelation."
                    )
            else:
                # We didn't find the current field, so move position back
                # one step.
                pos -= 1
                if pos == -1 or fail_on_missing:
                    available = sorted(
                        [
                            *get_field_names_from_opts(meta),
                            *self.annotation_select,
                            *self._filtered_relations,
                        ]
                    )
                    raise FieldError(
                        "Cannot resolve keyword '{}' into field. "
                        "Choices are: {}".format(name, ", ".join(available))
                    )
                break

            if hasattr(field, "path_infos"):
                pathinfos: list[PathInfo]
                if filtered_relation:
                    pathinfos = field.get_path_info(filtered_relation)  # type: ignore[attr-defined]
                else:
                    pathinfos = field.path_infos  # type: ignore[attr-defined]
                if not allow_many:
                    for inner_pos, p in enumerate(pathinfos):
                        if p.m2m:
                            cur_names_with_path[1].extend(pathinfos[0 : inner_pos + 1])
                            names_with_path.append(cur_names_with_path)
                            raise MultiJoin(pos + 1, names_with_path)
                last = pathinfos[-1]
                path.extend(pathinfos)
                final_field = last.join_field
                meta = last.to_meta
                targets = last.target_fields
                cur_names_with_path[1].extend(pathinfos)
                names_with_path.append(cur_names_with_path)
            else:
                # Local non-relational field.
                final_field = field
                targets = (field,)
                if fail_on_missing and pos + 1 != len(names):
                    raise FieldError(
                        f"Cannot resolve keyword {names[pos + 1]!r} into field. Join on '{name}'"
                        " not permitted."
                    )
                break
        return path, final_field, targets, names[pos + 1 :]

    def setup_joins(
        self,
        names: list[str],
        meta: Meta,
        alias: str,
        can_reuse: set[str] | None = None,
        allow_many: bool = True,
        reuse_with_filtered_relation: bool = False,
    ) -> JoinInfo:
        """
        Compute the necessary table joins for the passage through the fields
        given in 'names'. 'meta' is the Meta for the current model
        (which gives the table we are starting from), 'alias' is the alias for
        the table to start the joining from.

        The 'can_reuse' defines the reverse foreign key joins we can reuse. It
        can be None in which case all joins are reusable or a set of aliases
        that can be reused. Note that non-reverse foreign keys are always
        reusable when using setup_joins().

        The 'reuse_with_filtered_relation' can be used to force 'can_reuse'
        parameter and force the relation on the given connections.

        If 'allow_many' is False, then any reverse foreign key seen will
        generate a MultiJoin exception.

        Return the final field involved in the joins, the target field (used
        for any 'where' constraint), the final 'opts' value, the joins, the
        field path traveled to generate the joins, and a transform function
        that takes a field and alias and is equivalent to `field.get_col(alias)`
        in the simple case but wraps field transforms if they were included in
        names.

        The target field is the field containing the concrete value. Final
        field can be something different, for example foreign key pointing to
        that value. Final field is needed for example in some value
        conversions (convert 'obj' in fk__id=obj to pk val using the foreign
        key field for example).
        """
        joins = [alias]
        # The transform can't be applied yet, as joins must be trimmed later.
        # To avoid making every caller of this method look up transforms
        # directly, compute transforms here and create a partial that converts
        # fields to the appropriate wrapped version.

        def final_transformer(field: BaseField, alias: str | None) -> Col:
            if not self.alias_cols:
                alias = None
            return field.get_col(alias)  # type: ignore[arg-type]

        # Try resolving all the names as fields first. If there's an error,
        # treat trailing names as lookups until a field can be resolved.
        last_field_exception = None
        for pivot in range(len(names), 0, -1):
            try:
                path, final_field, targets, rest = self.names_to_path(
                    names[:pivot],
                    meta,
                    allow_many,
                    fail_on_missing=True,
                )
            except FieldError as exc:
                if pivot == 1:
                    # The first item cannot be a lookup, so it's safe
                    # to raise the field error here.
                    raise
                else:
                    last_field_exception = exc
            else:
                # The transforms are the remaining items that couldn't be
                # resolved into fields.
                transforms = names[pivot:]
                break
        for name in transforms:

            def transform(
<<<<<<< HEAD
                field: BaseField, alias: str | None, *, name: str, previous: Any
            ) -> BaseExpression:
=======
                field: Field, alias: str | None, *, name: str, previous: Any
            ) -> BaseExpression | MultiColSource:
>>>>>>> 236a3417
                try:
                    wrapped = previous(field, alias)
                    return self.try_transform(wrapped, name)
                except FieldError:
                    # FieldError is raised if the transform doesn't exist.
                    if isinstance(final_field, BaseField) and last_field_exception:
                        raise last_field_exception
                    else:
                        raise

            final_transformer = functools.partial(  # type: ignore[misc]
                transform, name=name, previous=final_transformer
            )
            final_transformer.has_transforms = True  # type: ignore[attr-defined]
        # Then, add the path to the query's joins. Note that we can't trim
        # joins at this stage - we will need the information about join type
        # of the trimmed joins.
        for join in path:
            if join.filtered_relation:
                filtered_relation = join.filtered_relation.clone()
                table_alias = filtered_relation.alias
            else:
                filtered_relation = None
                table_alias = None
            meta = join.to_meta
            if join.direct:
                nullable = self.is_nullable(join.join_field)
            else:
                nullable = True
            connection = self.join_class(
                meta.model.model_options.db_table,
                alias,
                table_alias,
                INNER,
                join.join_field,
                nullable,
                filtered_relation=filtered_relation,
            )
            reuse = can_reuse if join.m2m or reuse_with_filtered_relation else None
            alias = self.join(
                connection,
                reuse=reuse,
                reuse_with_filtered_relation=reuse_with_filtered_relation,
            )
            joins.append(alias)
            if filtered_relation:
                filtered_relation.path = joins[:]
        return JoinInfo(final_field, targets, meta, joins, path, final_transformer)

    def trim_joins(
        self, targets: tuple[BaseField, ...], joins: list[str], path: list[Any]
    ) -> tuple[tuple[BaseField, ...], str, list[str]]:
        """
        The 'target' parameter is the final field being joined to, 'joins'
        is the full list of join aliases. The 'path' contain the PathInfos
        used to create the joins.

        Return the final target field and table alias and the new active
        joins.

        Always trim any direct join if the target column is already in the
        previous table. Can't trim reverse joins as it's unknown if there's
        anything on the other side of the join.
        """
        joins = joins[:]
        for pos, info in enumerate(reversed(path)):
            if len(joins) == 1 or not info.direct:
                break
            if info.filtered_relation:
                break
            join_targets = {t.column for t in info.join_field.foreign_related_fields}
            cur_targets = {t.column for t in targets}
            if not cur_targets.issubset(join_targets):
                break
            targets_dict = {
                r[1].column: r[0]
                for r in info.join_field.related_fields
                if r[1].column in cur_targets
            }
            targets = tuple(targets_dict[t.column] for t in targets)
            self.unref_alias(joins.pop())
        return targets, joins[-1], joins

    @classmethod
    def _gen_cols(
        cls,
        exprs: Iterable[Any],
        include_external: bool = False,
        resolve_refs: bool = True,
    ) -> TypingIterator[Col]:
        for expr in exprs:
            if isinstance(expr, Col):
                yield expr
            elif include_external and callable(
                getattr(expr, "get_external_cols", None)
            ):
                yield from expr.get_external_cols()
            elif hasattr(expr, "get_source_expressions"):
                if not resolve_refs and isinstance(expr, Ref):
                    continue
                yield from cls._gen_cols(
                    expr.get_source_expressions(),
                    include_external=include_external,
                    resolve_refs=resolve_refs,
                )

    @classmethod
    def _gen_col_aliases(cls, exprs: Iterable[Any]) -> TypingIterator[str]:
        yield from (expr.alias for expr in cls._gen_cols(exprs))

    def resolve_ref(
        self,
        name: str,
        allow_joins: bool = True,
        reuse: set[str] | None = None,
        summarize: bool = False,
    ) -> BaseExpression | MultiColSource:
        annotation = self.annotations.get(name)
        if annotation is not None:
            if not allow_joins:
                for alias in self._gen_col_aliases([annotation]):
                    if isinstance(self.alias_map[alias], Join):
                        raise FieldError(
                            "Joined field references are not permitted in this query"
                        )
            if summarize:
                # Summarize currently means we are doing an aggregate() query
                # which is executed as a wrapped subquery if any of the
                # aggregate() elements reference an existing annotation. In
                # that case we need to return a Ref to the subquery's annotation.
                if name not in self.annotation_select:
                    raise FieldError(
                        f"Cannot aggregate over the '{name}' alias. Use annotate() "
                        "to promote it."
                    )
                return Ref(name, self.annotation_select[name])
            else:
                return annotation
        else:
            field_list = name.split(LOOKUP_SEP)
            annotation = self.annotations.get(field_list[0])
            if annotation is not None:
                for transform in field_list[1:]:
                    annotation = self.try_transform(annotation, transform)
                return annotation
            initial_alias = self.get_initial_alias()
            assert initial_alias is not None
            join_info = self.setup_joins(
                field_list,
                self.get_model_meta(),
                initial_alias,
                can_reuse=reuse,
            )
            targets, final_alias, join_list = self.trim_joins(
                join_info.targets, join_info.joins, join_info.path
            )
            if not allow_joins and len(join_list) > 1:
                raise FieldError(
                    "Joined field references are not permitted in this query"
                )
            if len(targets) > 1:
                raise FieldError(
                    "Referencing multicolumn fields with F() objects isn't supported"
                )
            # Verify that the last lookup in name is a field or a transform:
            # transform_function() raises FieldError if not.
            transform = join_info.transform_function(targets[0], final_alias)
            if reuse is not None:
                reuse.update(join_list)
            return transform

    def split_exclude(
        self,
        filter_expr: tuple[str, Any],
        can_reuse: set[str],
        names_with_path: list[tuple[str, list[Any]]],
    ) -> tuple[WhereNode, set[str] | tuple[()]]:
        """
        When doing an exclude against any kind of N-to-many relation, we need
        to use a subquery. This method constructs the nested query, given the
        original exclude filter (filter_expr) and the portion up to the first
        N-to-many relation field.

        For example, if the origin filter is ~Q(child__name='foo'), filter_expr
        is ('child__name', 'foo') and can_reuse is a set of joins usable for
        filters in the original query.

        We will turn this into equivalent of:
            WHERE NOT EXISTS(
                SELECT 1
                FROM child
                WHERE name = 'foo' AND child.parent_id = parent.id
                LIMIT 1
            )
        """
        # Generate the inner query.
        query = self.__class__(self.model)
        query._filtered_relations = self._filtered_relations
        filter_lhs, filter_rhs = filter_expr
        if isinstance(filter_rhs, OuterRef):
            filter_rhs = OuterRef(filter_rhs)
        elif isinstance(filter_rhs, F):
            filter_rhs = OuterRef(filter_rhs.name)
        query.add_filter(filter_lhs, filter_rhs)
        query.clear_ordering(force=True)
        # Try to have as simple as possible subquery -> trim leading joins from
        # the subquery.
        trimmed_prefix, contains_louter = query.trim_start(names_with_path)

        col = query.select[0]
        select_field = col.target
        alias = col.alias
        if alias in can_reuse:
            id_field = select_field.model._model_meta.get_field("id")
            # Need to add a restriction so that outer query's filters are in effect for
            # the subquery, too.
            query.bump_prefix(self)
            lookup_class = select_field.get_lookup("exact")
            # Note that the query.select[0].alias is different from alias
            # due to bump_prefix above.
            lookup = lookup_class(
                id_field.get_col(query.select[0].alias), id_field.get_col(alias)
            )
            query.where.add(lookup, AND)
            query.external_aliases[alias] = True

        lookup_class = select_field.get_lookup("exact")
        lookup = lookup_class(col, ResolvedOuterRef(trimmed_prefix))
        query.where.add(lookup, AND)
        condition, needed_inner = self.build_filter(Exists(query))

        if contains_louter:
            or_null_condition, _ = self.build_filter(
                (f"{trimmed_prefix}__isnull", True),
                current_negated=True,
                branch_negated=True,
                can_reuse=can_reuse,
            )
            condition.add(or_null_condition, OR)
            # Note that the end result will be:
            # (outercol NOT IN innerq AND outercol IS NOT NULL) OR outercol IS NULL.
            # This might look crazy but due to how IN works, this seems to be
            # correct. If the IS NOT NULL check is removed then outercol NOT
            # IN will return UNKNOWN. If the IS NULL check is removed, then if
            # outercol IS NULL we will not match the row.
        return condition, needed_inner

    def set_empty(self) -> None:
        self.where.add(NothingNode(), AND)
        for query in self.combined_queries:
            query.set_empty()

    def is_empty(self) -> bool:
        return any(isinstance(c, NothingNode) for c in self.where.children)

    def set_limits(self, low: int | None = None, high: int | None = None) -> None:
        """
        Adjust the limits on the rows retrieved. Use low/high to set these,
        as it makes it more Pythonic to read and write. When the SQL query is
        created, convert them to the appropriate offset and limit values.

        Apply any limits passed in here to the existing constraints. Add low
        to the current low value and clamp both to any existing high value.
        """
        if high is not None:
            if self.high_mark is not None:
                self.high_mark = min(self.high_mark, self.low_mark + high)
            else:
                self.high_mark = self.low_mark + high
        if low is not None:
            if self.high_mark is not None:
                self.low_mark = min(self.high_mark, self.low_mark + low)
            else:
                self.low_mark = self.low_mark + low

        if self.low_mark == self.high_mark:
            self.set_empty()

    def clear_limits(self) -> None:
        """Clear any existing limits."""
        self.low_mark, self.high_mark = 0, None

    @property
    def is_sliced(self) -> bool:
        return self.low_mark != 0 or self.high_mark is not None

    def has_limit_one(self) -> bool:
        return self.high_mark is not None and (self.high_mark - self.low_mark) == 1

    def can_filter(self) -> bool:
        """
        Return True if adding filters to this instance is still possible.

        Typically, this means no limits or offsets have been put on the results.
        """
        return not self.is_sliced

    def clear_select_clause(self) -> None:
        """Remove all fields from SELECT clause."""
        self.select = ()
        self.default_cols = False
        self.select_related = False
        self.set_extra_mask(())
        self.set_annotation_mask(())

    def clear_select_fields(self) -> None:
        """
        Clear the list of fields to select (but not extra_select columns).
        Some queryset types completely replace any existing list of select
        columns.
        """
        self.select = ()
        self.values_select = ()

    def add_select_col(self, col: Col, name: str) -> None:
        self.select += (col,)
        self.values_select += (name,)

    def set_select(self, cols: list[Col] | tuple[Col, ...]) -> None:
        self.default_cols = False
        self.select = tuple(cols)

    def add_distinct_fields(self, *field_names: str) -> None:
        """
        Add and resolve the given fields to the query's "distinct on" clause.
        """
        self.distinct_fields = field_names
        self.distinct = True

    def add_fields(
        self, field_names: list[str] | TypingIterator[str], allow_m2m: bool = True
    ) -> None:
        """
        Add the given (model) fields to the select set. Add the field names in
        the order specified.
        """
        alias = self.get_initial_alias()
        assert alias is not None
        meta = self.get_model_meta()

        try:
            cols = []
            for name in field_names:
                # Join promotion note - we must not remove any rows here, so
                # if there is no existing joins, use outer join.
                join_info = self.setup_joins(
                    name.split(LOOKUP_SEP), meta, alias, allow_many=allow_m2m
                )
                targets, final_alias, joins = self.trim_joins(
                    join_info.targets,
                    join_info.joins,
                    join_info.path,
                )
                for target in targets:
                    cols.append(join_info.transform_function(target, final_alias))
            if cols:
                self.set_select(cols)
        except MultiJoin:
            raise FieldError(f"Invalid field name: '{name}'")
        except FieldError:
            if LOOKUP_SEP in name:
                # For lookups spanning over relationships, show the error
                # from the model on which the lookup failed.
                raise
            elif name in self.annotations:
                raise FieldError(
                    f"Cannot select the '{name}' alias. Use annotate() to promote it."
                )
            else:
                names = sorted(
                    [
                        *get_field_names_from_opts(meta),
                        *self.extra,
                        *self.annotation_select,
                        *self._filtered_relations,
                    ]
                )
                raise FieldError(
                    "Cannot resolve keyword {!r} into field. Choices are: {}".format(
                        name, ", ".join(names)
                    )
                )

    def add_ordering(self, *ordering: str | BaseExpression) -> None:
        """
        Add items from the 'ordering' sequence to the query's "order by"
        clause. These items are either field names (not column names) --
        possibly with a direction prefix ('-' or '?') -- or OrderBy
        expressions.

        If 'ordering' is empty, clear all ordering from the query.
        """
        errors = []
        for item in ordering:
            if isinstance(item, str):
                if item == "?":
                    continue
                item = item.removeprefix("-")
                if item in self.annotations:
                    continue
                if self.extra and item in self.extra:
                    continue
                # names_to_path() validates the lookup. A descriptive
                # FieldError will be raise if it's not.
                self.names_to_path(item.split(LOOKUP_SEP), self.model._model_meta)
            elif not hasattr(item, "resolve_expression"):
                errors.append(item)
            if getattr(item, "contains_aggregate", False):
                raise FieldError(
                    "Using an aggregate in order_by() without also including "
                    f"it in annotate() is not allowed: {item}"
                )
        if errors:
            raise FieldError(f"Invalid order_by arguments: {errors}")
        if ordering:
            self.order_by += ordering
        else:
            self.default_ordering = False

    def clear_ordering(self, force: bool = False, clear_default: bool = True) -> None:
        """
        Remove any ordering settings if the current query allows it without
        side effects, set 'force' to True to clear the ordering regardless.
        If 'clear_default' is True, there will be no ordering in the resulting
        query (not even the model's default).
        """
        if not force and (
            self.is_sliced or self.distinct_fields or self.select_for_update
        ):
            return
        self.order_by = ()
        self.extra_order_by = ()
        if clear_default:
            self.default_ordering = False

    def set_group_by(self, allow_aliases: bool = True) -> None:
        """
        Expand the GROUP BY clause required by the query.

        This will usually be the set of all non-aggregate fields in the
        return data. If the database backend supports grouping by the
        primary key, and the query would be equivalent, the optimization
        will be made automatically.
        """
        if allow_aliases and self.values_select:
            # If grouping by aliases is allowed assign selected value aliases
            # by moving them to annotations.
            group_by_annotations = {}
            values_select = {}
            for alias, expr in zip(self.values_select, self.select):
                if isinstance(expr, Col):
                    values_select[alias] = expr
                else:
                    group_by_annotations[alias] = expr
            self.annotations = {**group_by_annotations, **self.annotations}
            self.append_annotation_mask(group_by_annotations)
            self.select = tuple(values_select.values())
            self.values_select = tuple(values_select)
        group_by = list(self.select)
        for alias, annotation in self.annotation_select.items():
            if not (group_by_cols := annotation.get_group_by_cols()):
                continue
            if allow_aliases and not annotation.contains_aggregate:
                group_by.append(Ref(alias, annotation))
            else:
                group_by.extend(group_by_cols)
        self.group_by = tuple(group_by)

    def add_select_related(self, fields: list[str]) -> None:
        """
        Set up the select_related data structure so that we only select
        certain related models (as opposed to all models, when
        self.select_related=True).
        """
        if isinstance(self.select_related, bool):
            field_dict: dict[str, Any] = {}
        else:
            field_dict = self.select_related
        for field in fields:
            d = field_dict
            for part in field.split(LOOKUP_SEP):
                d = d.setdefault(part, {})
        self.select_related = field_dict

    def add_extra(
        self,
        select: dict[str, str],
        select_params: list[Any] | None,
        where: list[str],
        params: list[Any],
        tables: list[str],
        order_by: tuple[str, ...],
    ) -> None:
        """
        Add data to the various extra_* attributes for user-created additions
        to the query.
        """
        if select:
            # We need to pair any placeholder markers in the 'select'
            # dictionary with their parameters in 'select_params' so that
            # subsequent updates to the select dictionary also adjust the
            # parameters appropriately.
            select_pairs = {}
            if select_params:
                param_iter = iter(select_params)
            else:
                param_iter = iter([])
            for name, entry in select.items():
                self.check_alias(name)
                entry = str(entry)
                entry_params = []
                pos = entry.find("%s")
                while pos != -1:
                    if pos == 0 or entry[pos - 1] != "%":
                        entry_params.append(next(param_iter))
                    pos = entry.find("%s", pos + 2)
                select_pairs[name] = (entry, entry_params)
            self.extra.update(select_pairs)
        if where or params:
            self.where.add(ExtraWhere(where, params), AND)
        if tables:
            self.extra_tables += tuple(tables)
        if order_by:
            self.extra_order_by = order_by

    def clear_deferred_loading(self) -> None:
        """Remove any fields from the deferred loading set."""
        self.deferred_loading = (frozenset(), True)

    def add_deferred_loading(self, field_names: frozenset[str]) -> None:
        """
        Add the given list of model field names to the set of fields to
        exclude from loading from the database when automatic column selection
        is done. Add the new field names to any existing field names that
        are deferred (or removed from any existing field names that are marked
        as the only ones for immediate loading).
        """
        # Fields on related models are stored in the literal double-underscore
        # format, so that we can use a set datastructure. We do the foo__bar
        # splitting and handling when computing the SQL column names (as part of
        # get_columns()).
        existing, defer = self.deferred_loading
        existing_set = set(existing)
        if defer:
            # Add to existing deferred names.
            self.deferred_loading = frozenset(existing_set.union(field_names)), True
        else:
            # Remove names from the set of any existing "immediate load" names.
            if new_existing := existing_set.difference(field_names):
                self.deferred_loading = frozenset(new_existing), False
            else:
                self.clear_deferred_loading()
                if new_only := set(field_names).difference(existing_set):
                    self.deferred_loading = frozenset(new_only), True

    def add_immediate_loading(self, field_names: list[str] | set[str]) -> None:
        """
        Add the given list of model field names to the set of fields to
        retrieve when the SQL is executed ("immediate loading" fields). The
        field names replace any existing immediate loading field names. If
        there are field names already specified for deferred loading, remove
        those names from the new field_names before storing the new names
        for immediate loading. (That is, immediate loading overrides any
        existing immediate values, but respects existing deferrals.)
        """
        existing, defer = self.deferred_loading
        field_names_set = set(field_names)

        if defer:
            # Remove any existing deferred names from the current set before
            # setting the new names.
            self.deferred_loading = (
                frozenset(field_names_set.difference(existing)),
                False,
            )
        else:
            # Replace any existing "immediate load" field names.
            self.deferred_loading = frozenset(field_names_set), False

    def set_annotation_mask(
        self,
        names: set[str]
        | frozenset[str]
        | list[str]
        | tuple[str, ...]
        | dict[str, Any]
        | None,
    ) -> None:  # type: ignore[misc]
        """Set the mask of annotations that will be returned by the SELECT."""
        if names is None:
            self.annotation_select_mask = None
        else:
            self.annotation_select_mask = set(names)
        self._annotation_select_cache = None

    def append_annotation_mask(self, names: list[str] | dict[str, Any]) -> None:
        if self.annotation_select_mask is not None:
            self.set_annotation_mask(self.annotation_select_mask.union(names))

    def set_extra_mask(
        self, names: set[str] | list[str] | tuple[str, ...] | None
    ) -> None:
        """
        Set the mask of extra select items that will be returned by SELECT.
        Don't remove them from the Query since they might be used later.
        """
        if names is None:
            self.extra_select_mask = None
        else:
            self.extra_select_mask = set(names)
        self._extra_select_cache = None

    def set_values(self, fields: list[str]) -> None:
        self.select_related = False
        self.clear_deferred_loading()
        self.clear_select_fields()
        self.has_select_fields = True

        if fields:
            field_names = []
            extra_names = []
            annotation_names = []
            if not self.extra and not self.annotations:
                # Shortcut - if there are no extra or annotations, then
                # the values() clause must be just field names.
                field_names = list(fields)
            else:
                self.default_cols = False
                for f in fields:
                    if f in self.extra_select:
                        extra_names.append(f)
                    elif f in self.annotation_select:
                        annotation_names.append(f)
                    else:
                        field_names.append(f)
            self.set_extra_mask(extra_names)
            self.set_annotation_mask(annotation_names)
            selected = frozenset(field_names + extra_names + annotation_names)
        else:
            field_names = [f.attname for f in self.model._model_meta.concrete_fields]
            selected = frozenset(field_names)
        # Selected annotations must be known before setting the GROUP BY
        # clause.
        if self.group_by is True:
            self.add_fields(
                (f.attname for f in self.model._model_meta.concrete_fields), False
            )
            # Disable GROUP BY aliases to avoid orphaning references to the
            # SELECT clause which is about to be cleared.
            self.set_group_by(allow_aliases=False)
            self.clear_select_fields()
        elif self.group_by:
            # Resolve GROUP BY annotation references if they are not part of
            # the selected fields anymore.
            group_by = []
            for expr in self.group_by:
                if isinstance(expr, Ref) and expr.refs not in selected:
                    expr = self.annotations[expr.refs]
                group_by.append(expr)
            self.group_by = tuple(group_by)

        self.values_select = tuple(field_names)
        self.add_fields(field_names, True)

    @property
    def annotation_select(self) -> dict[str, BaseExpression]:
        """
        Return the dictionary of aggregate columns that are not masked and
        should be used in the SELECT clause. Cache this result for performance.
        """
        if self._annotation_select_cache is not None:
            return self._annotation_select_cache
        elif not self.annotations:
            return {}
        elif self.annotation_select_mask is not None:
            self._annotation_select_cache = {
                k: v
                for k, v in self.annotations.items()
                if k in self.annotation_select_mask
            }
            return self._annotation_select_cache
        else:
            return self.annotations

    @property
    def extra_select(self) -> dict[str, tuple[str, list[Any]]]:
        if self._extra_select_cache is not None:
            return self._extra_select_cache
        if not self.extra:
            return {}
        elif self.extra_select_mask is not None:
            self._extra_select_cache = {
                k: v for k, v in self.extra.items() if k in self.extra_select_mask
            }
            return self._extra_select_cache
        else:
            return self.extra

    def trim_start(
        self, names_with_path: list[tuple[str, list[Any]]]
    ) -> tuple[str, bool]:
        """
        Trim joins from the start of the join path. The candidates for trim
        are the PathInfos in names_with_path structure that are m2m joins.

        Also set the select column so the start matches the join.

        This method is meant to be used for generating the subquery joins &
        cols in split_exclude().

        Return a lookup usable for doing outerq.filter(lookup=self) and a
        boolean indicating if the joins in the prefix contain a LEFT OUTER join.
        _"""
        all_paths = []
        for _, paths in names_with_path:
            all_paths.extend(paths)
        contains_louter = False
        # Trim and operate only on tables that were generated for
        # the lookup part of the query. That is, avoid trimming
        # joins generated for F() expressions.
        lookup_tables = [
            t for t in self.alias_map if t in self._lookup_joins or t == self.base_table
        ]
        for trimmed_paths, path in enumerate(all_paths):
            if path.m2m:
                break
            if self.alias_map[lookup_tables[trimmed_paths + 1]].join_type == LOUTER:
                contains_louter = True
            alias = lookup_tables[trimmed_paths]
            self.unref_alias(alias)
        # The path.join_field is a Rel, lets get the other side's field
        join_field = path.join_field.field
        # Build the filter prefix.
        paths_in_prefix = trimmed_paths
        trimmed_prefix = []
        for name, path in names_with_path:
            if paths_in_prefix - len(path) < 0:
                break
            trimmed_prefix.append(name)
            paths_in_prefix -= len(path)
        trimmed_prefix.append(join_field.foreign_related_fields[0].name)
        trimmed_prefix = LOOKUP_SEP.join(trimmed_prefix)
        # Lets still see if we can trim the first join from the inner query
        # (that is, self). We can't do this for:
        # - LEFT JOINs because we would miss those rows that have nothing on
        #   the outer side,
        # - INNER JOINs from filtered relations because we would miss their
        #   filters.
        first_join = self.alias_map[lookup_tables[trimmed_paths + 1]]
        if first_join.join_type != LOUTER and not first_join.filtered_relation:
            select_fields = [r[0] for r in join_field.related_fields]
            select_alias = lookup_tables[trimmed_paths + 1]
            self.unref_alias(lookup_tables[trimmed_paths])
            extra_restriction = join_field.get_extra_restriction(
                None, lookup_tables[trimmed_paths + 1]
            )
            if extra_restriction:
                self.where.add(extra_restriction, AND)
        else:
            # TODO: It might be possible to trim more joins from the start of the
            # inner query if it happens to have a longer join chain containing the
            # values in select_fields. Lets punt this one for now.
            select_fields = [r[1] for r in join_field.related_fields]
            select_alias = lookup_tables[trimmed_paths]
        # The found starting point is likely a join_class instead of a
        # base_table_class reference. But the first entry in the query's FROM
        # clause must not be a JOIN.
        for table in self.alias_map:
            if self.alias_refcount[table] > 0:
                self.alias_map[table] = self.base_table_class(
                    self.alias_map[table].table_name,
                    table,
                )
                break
        self.set_select([f.get_col(select_alias) for f in select_fields])
        return trimmed_prefix, contains_louter

    def is_nullable(self, field: BaseField) -> bool:
        """Check if the given field should be treated as nullable."""
        # QuerySet does not have knowledge of which connection is going to be
        # used. For the single-database setup we always reference the default
        # connection here.
        return field.allow_null


def get_order_dir(field: str, default: str = "ASC") -> tuple[str, str]:
    """
    Return the field name and direction for an order specification. For
    example, '-foo' is returned as ('foo', 'DESC').

    The 'default' param is used to indicate which way no prefix (or a '+'
    prefix) should sort. The '-' prefix always sorts the opposite way.
    """
    dirn = ORDER_DIR[default]
    if field[0] == "-":
        return field[1:], dirn[1]
    return field, dirn[0]


class JoinPromoter:
    """
    A class to abstract away join promotion problems for complex filter
    conditions.
    """

    def __init__(self, connector: str, num_children: int, negated: bool):
        self.connector = connector
        self.negated = negated
        if self.negated:
            if connector == AND:
                self.effective_connector = OR
            else:
                self.effective_connector = AND
        else:
            self.effective_connector = self.connector
        self.num_children = num_children
        # Maps of table alias to how many times it is seen as required for
        # inner and/or outer joins.
        self.votes = Counter()

    def __repr__(self) -> str:
        return (
            f"{self.__class__.__qualname__}(connector={self.connector!r}, "
            f"num_children={self.num_children!r}, negated={self.negated!r})"
        )

    def add_votes(self, votes: Any) -> None:
        """
        Add single vote per item to self.votes. Parameter can be any
        iterable.
        """
        self.votes.update(votes)

    def update_join_types(self, query: Query) -> set[str]:
        """
        Change join types so that the generated query is as efficient as
        possible, but still correct. So, change as many joins as possible
        to INNER, but don't make OUTER joins INNER if that could remove
        results from the query.
        """
        to_promote = set()
        to_demote = set()
        # The effective_connector is used so that NOT (a AND b) is treated
        # similarly to (a OR b) for join promotion.
        for table, votes in self.votes.items():
            # We must use outer joins in OR case when the join isn't contained
            # in all of the joins. Otherwise the INNER JOIN itself could remove
            # valid results. Consider the case where a model with rel_a and
            # rel_b relations is queried with rel_a__col=1 | rel_b__col=2. Now,
            # if rel_a join doesn't produce any results is null (for example
            # reverse foreign key or null value in direct foreign key), and
            # there is a matching row in rel_b with col=2, then an INNER join
            # to rel_a would remove a valid match from the query. So, we need
            # to promote any existing INNER to LOUTER (it is possible this
            # promotion in turn will be demoted later on).
            if self.effective_connector == OR and votes < self.num_children:
                to_promote.add(table)
            # If connector is AND and there is a filter that can match only
            # when there is a joinable row, then use INNER. For example, in
            # rel_a__col=1 & rel_b__col=2, if either of the rels produce NULL
            # as join output, then the col=1 or col=2 can't match (as
            # NULL=anything is always false).
            # For the OR case, if all children voted for a join to be inner,
            # then we can use INNER for the join. For example:
            #     (rel_a__col__icontains=Alex | rel_a__col__icontains=Russell)
            # then if rel_a doesn't produce any rows, the whole condition
            # can't match. Hence we can safely use INNER join.
            if self.effective_connector == AND or (
                self.effective_connector == OR and votes == self.num_children
            ):
                to_demote.add(table)
            # Finally, what happens in cases where we have:
            #    (rel_a__col=1|rel_b__col=2) & rel_a__col__gte=0
            # Now, we first generate the OR clause, and promote joins for it
            # in the first if branch above. Both rel_a and rel_b are promoted
            # to LOUTER joins. After that we do the AND case. The OR case
            # voted no inner joins but the rel_a__col__gte=0 votes inner join
            # for rel_a. We demote it back to INNER join (in AND case a single
            # vote is enough). The demotion is OK, if rel_a doesn't produce
            # rows, then the rel_a__col__gte=0 clause can't be true, and thus
            # the whole clause must be false. So, it is safe to use INNER
            # join.
            # Note that in this example we could just as well have the __gte
            # clause and the OR clause swapped. Or we could replace the __gte
            # clause with an OR clause containing rel_a__col=1|rel_a__col=2,
            # and again we could safely demote to INNER.
        query.promote_joins(to_promote)
        query.demote_joins(to_demote)
        return to_demote<|MERGE_RESOLUTION|>--- conflicted
+++ resolved
@@ -38,7 +38,7 @@
     ResolvedOuterRef,
     Value,
 )
-from plain.models.fields.core import BaseField
+from plain.models.fields import Field
 from plain.models.fields.related_lookups import MultiColSource
 from plain.models.lookups import Lookup
 from plain.models.query_utils import (
@@ -275,7 +275,7 @@
         self._filtered_relations = {}
 
     @property
-    def output_field(self) -> BaseField | None:  # type: ignore[return]
+    def output_field(self) -> Field | None:  # type: ignore[return]
         if len(self.select) == 1:
             select = self.select[0]
             return getattr(select, "target", None) or select.field
@@ -395,7 +395,7 @@
         clone.change_aliases(change_map)
         return clone
 
-    def _get_col(self, target: Any, field: BaseField, alias: str | None) -> Col:
+    def _get_col(self, target: Any, field: Field, alias: str | None) -> Col:
         if not self.alias_cols:
             alias = None
         return target.get_col(alias, field)
@@ -1220,7 +1220,7 @@
             )
         return lookup_parts, field_parts, False  # type: ignore[return-value]
 
-    def check_query_object_type(self, value: Any, meta: Meta, field: BaseField) -> None:
+    def check_query_object_type(self, value: Any, meta: Meta, field: Field) -> None:
         """
         Check whether the object passed while querying is of the correct type.
         If not, raise a ValueError specifying the wrong object.
@@ -1231,7 +1231,7 @@
                     f'Cannot query "{value}": Must be "{meta.model.model_options.object_name}" instance.'
                 )
 
-    def check_related_objects(self, field: BaseField, value: Any, meta: Meta) -> None:
+    def check_related_objects(self, field: Field, value: Any, meta: Meta) -> None:
         """Check the type of object passed to query relations."""
         if field.is_relation:
             # Check that the field and the queryset use the same model in a
@@ -1638,7 +1638,7 @@
         meta: Meta,
         allow_many: bool = True,
         fail_on_missing: bool = False,
-    ) -> tuple[list[Any], BaseField, tuple[BaseField, ...], list[str]]:
+    ) -> tuple[list[Any], Field, tuple[Field, ...], list[str]]:
         """
         Walk the list of names and turns them into PathInfo tuples. A single
         name in 'names' can generate multiple PathInfos (m2m, for example).
@@ -1784,7 +1784,7 @@
         # directly, compute transforms here and create a partial that converts
         # fields to the appropriate wrapped version.
 
-        def final_transformer(field: BaseField, alias: str | None) -> Col:
+        def final_transformer(field: Field, alias: str | None) -> Col:
             if not self.alias_cols:
                 alias = None
             return field.get_col(alias)  # type: ignore[arg-type]
@@ -1815,19 +1815,14 @@
         for name in transforms:
 
             def transform(
-<<<<<<< HEAD
-                field: BaseField, alias: str | None, *, name: str, previous: Any
-            ) -> BaseExpression:
-=======
                 field: Field, alias: str | None, *, name: str, previous: Any
             ) -> BaseExpression | MultiColSource:
->>>>>>> 236a3417
                 try:
                     wrapped = previous(field, alias)
                     return self.try_transform(wrapped, name)
                 except FieldError:
                     # FieldError is raised if the transform doesn't exist.
-                    if isinstance(final_field, BaseField) and last_field_exception:
+                    if isinstance(final_field, Field) and last_field_exception:
                         raise last_field_exception
                     else:
                         raise
@@ -1872,8 +1867,8 @@
         return JoinInfo(final_field, targets, meta, joins, path, final_transformer)
 
     def trim_joins(
-        self, targets: tuple[BaseField, ...], joins: list[str], path: list[Any]
-    ) -> tuple[tuple[BaseField, ...], str, list[str]]:
+        self, targets: tuple[Field, ...], joins: list[str], path: list[Any]
+    ) -> tuple[tuple[Field, ...], str, list[str]]:
         """
         The 'target' parameter is the final field being joined to, 'joins'
         is the full list of join aliases. The 'path' contain the PathInfos
@@ -2599,7 +2594,7 @@
         self.set_select([f.get_col(select_alias) for f in select_fields])
         return trimmed_prefix, contains_louter
 
-    def is_nullable(self, field: BaseField) -> bool:
+    def is_nullable(self, field: Field) -> bool:
         """Check if the given field should be treated as nullable."""
         # QuerySet does not have knowledge of which connection is going to be
         # used. For the single-database setup we always reference the default
