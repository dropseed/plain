"""
Useful auxiliary data structures for query construction. Not useful outside
the SQL domain.
"""

from __future__ import annotations

from typing import TYPE_CHECKING, Any

from plain.models.exceptions import FullResultSet
from plain.models.sql.constants import INNER, LOUTER

if TYPE_CHECKING:
    from plain.models.backends.base.base import BaseDatabaseWrapper
<<<<<<< HEAD
    from plain.models.fields.core import BaseField
=======
    from plain.models.fields.related import RelatedField
    from plain.models.fields.reverse_related import ForeignObjectRel
>>>>>>> 236a3417
    from plain.models.sql.compiler import SQLCompiler


class MultiJoin(Exception):
    """
    Used by join construction code to indicate the point at which a
    multi-valued join was attempted (if the caller wants to treat that
    exceptionally).
    """

    def __init__(self, names_pos: int, path_with_names: list[str]) -> None:
        self.level = names_pos
        # The path travelled, this includes the path to the multijoin.
        self.names_with_path = path_with_names


class Empty:
    pass


class Join:
    """
    Used by sql.Query and sql.SQLCompiler to generate JOIN clauses into the
    FROM entry. For example, the SQL generated could be
        LEFT OUTER JOIN "sometable" T1
        ON ("othertable"."sometable_id" = "sometable"."id")

    This class is primarily used in Query.alias_map. All entries in alias_map
    must be Join compatible by providing the following attributes and methods:
        - table_name (string)
        - table_alias (possible alias for the table, can be None)
        - join_type (can be None for those entries that aren't joined from
          anything)
        - parent_alias (which table is this join's parent, can be None similarly
          to join_type)
        - as_sql()
        - relabeled_clone()
    """

    def __init__(
        self,
        table_name: str,
        parent_alias: str,
        table_alias: str,
        join_type: str,
<<<<<<< HEAD
        join_field: BaseField,
=======
        join_field: RelatedField | ForeignObjectRel,
>>>>>>> 236a3417
        nullable: bool,
        filtered_relation: Any = None,
    ) -> None:
        # Join table
        self.table_name = table_name
        self.parent_alias = parent_alias
        # Note: table_alias is not necessarily known at instantiation time.
        self.table_alias = table_alias
        # LOUTER or INNER
        self.join_type = join_type
        # A list of 2-tuples to use in the ON clause of the JOIN.
        # Each 2-tuple will create one join condition in the ON clause.
        self.join_cols = join_field.get_joining_columns()  # type: ignore[attr-defined]
        # Along which field (or ForeignObjectRel in the reverse join case)
        self.join_field = join_field
        # Is this join nullabled?
        self.nullable = nullable
        self.filtered_relation = filtered_relation

    def as_sql(
        self, compiler: SQLCompiler, connection: BaseDatabaseWrapper
    ) -> tuple[str, list[Any]]:
        """
        Generate the full
           LEFT OUTER JOIN sometable ON sometable.somecol = othertable.othercol, params
        clause for this join.
        """
        join_conditions = []
        params = []
        qn = compiler.quote_name_unless_alias
        qn2 = connection.ops.quote_name

        # Add a join condition for each pair of joining columns.
        for lhs_col, rhs_col in self.join_cols:
            join_conditions.append(
                f"{qn(self.parent_alias)}.{qn2(lhs_col)} = {qn(self.table_alias)}.{qn2(rhs_col)}"
            )

        # Add a single condition inside parentheses for whatever
        # get_extra_restriction() returns.
        extra_cond = self.join_field.get_extra_restriction(  # type: ignore[attr-defined]
            self.table_alias, self.parent_alias
        )
        if extra_cond:
            extra_sql, extra_params = compiler.compile(extra_cond)
            join_conditions.append(f"({extra_sql})")
            params.extend(extra_params)
        if self.filtered_relation:
            try:
                extra_sql, extra_params = compiler.compile(self.filtered_relation)
            except FullResultSet:
                pass
            else:
                join_conditions.append(f"({extra_sql})")
                params.extend(extra_params)
        if not join_conditions:
            # This might be a rel on the other end of an actual declared field.
            declared_field = getattr(self.join_field, "field", self.join_field)
            raise ValueError(
                f"Join generated an empty ON clause. {declared_field.__class__} did not yield either "
                "joining columns or extra restrictions."
            )
        on_clause_sql = " AND ".join(join_conditions)
        alias_str = (
            "" if self.table_alias == self.table_name else (f" {self.table_alias}")
        )
        sql = f"{self.join_type} {qn(self.table_name)}{alias_str} ON ({on_clause_sql})"
        return sql, params

    def relabeled_clone(self, change_map: dict[str, str]) -> Join:
        new_parent_alias = change_map.get(self.parent_alias, self.parent_alias)
        new_table_alias = change_map.get(self.table_alias, self.table_alias)
        if self.filtered_relation is not None:
            filtered_relation = self.filtered_relation.clone()
            filtered_relation.path = [
                change_map.get(p, p) for p in self.filtered_relation.path
            ]
        else:
            filtered_relation = None
        return self.__class__(
            self.table_name,
            new_parent_alias,
            new_table_alias,
            self.join_type,
            self.join_field,
            self.nullable,
            filtered_relation=filtered_relation,
        )

    @property
    def identity(self) -> tuple[type[Join], str, str, Any, Any]:
        return (
            self.__class__,
            self.table_name,
            self.parent_alias,
            self.join_field,
            self.filtered_relation,
        )

    def __eq__(self, other: object) -> bool:
        if not isinstance(other, Join):
            return NotImplemented
        return self.identity == other.identity

    def __hash__(self) -> int:
        return hash(self.identity)

    def equals(self, other: Join) -> bool:
        # Ignore filtered_relation in equality check.
        return self.identity[:-1] == other.identity[:-1]

    def demote(self) -> Join:
        new = self.relabeled_clone({})
        new.join_type = INNER
        return new

    def promote(self) -> Join:
        new = self.relabeled_clone({})
        new.join_type = LOUTER
        return new


class BaseTable:
    """
    The BaseTable class is used for base table references in FROM clause. For
    example, the SQL "foo" in
        SELECT * FROM "foo" WHERE somecond
    could be generated by this class.
    """

    join_type = None
    parent_alias = None
    filtered_relation = None

    def __init__(self, table_name: str, alias: str) -> None:
        self.table_name = table_name
        self.table_alias = alias

    def as_sql(
        self, compiler: SQLCompiler, connection: BaseDatabaseWrapper
    ) -> tuple[str, list[Any]]:
        alias_str = (
            "" if self.table_alias == self.table_name else (f" {self.table_alias}")
        )
        base_sql = compiler.quote_name_unless_alias(self.table_name)
        return base_sql + alias_str, []

    def relabeled_clone(self, change_map: dict[str, str]) -> BaseTable:
        return self.__class__(
            self.table_name, change_map.get(self.table_alias, self.table_alias)
        )

    @property
    def identity(self) -> tuple[type[BaseTable], str, str]:
        return self.__class__, self.table_name, self.table_alias

    def __eq__(self, other: object) -> bool:
        if not isinstance(other, BaseTable):
            return NotImplemented
        return self.identity == other.identity

    def __hash__(self) -> int:
        return hash(self.identity)

    def equals(self, other: BaseTable) -> bool:
        return self.identity == other.identity<|MERGE_RESOLUTION|>--- conflicted
+++ resolved
@@ -12,12 +12,8 @@
 
 if TYPE_CHECKING:
     from plain.models.backends.base.base import BaseDatabaseWrapper
-<<<<<<< HEAD
-    from plain.models.fields.core import BaseField
-=======
     from plain.models.fields.related import RelatedField
     from plain.models.fields.reverse_related import ForeignObjectRel
->>>>>>> 236a3417
     from plain.models.sql.compiler import SQLCompiler
 
 
@@ -63,11 +59,7 @@
         parent_alias: str,
         table_alias: str,
         join_type: str,
-<<<<<<< HEAD
-        join_field: BaseField,
-=======
         join_field: RelatedField | ForeignObjectRel,
->>>>>>> 236a3417
         nullable: bool,
         filtered_relation: Any = None,
     ) -> None:
