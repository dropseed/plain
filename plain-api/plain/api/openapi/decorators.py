from collections.abc import Callable
from http import HTTPStatus
from typing import Any, TypeVar

from plain.forms import fields
from plain.forms.forms import BaseForm

from .utils import merge_data, schema_from_type

F = TypeVar("F", bound=Callable[..., Any])


def response_typed_dict(
    status_code: int | HTTPStatus | str,
    return_type: Any,
    *,
    description: str = "",
    component_name: str = "",
) -> Callable[[F], F]:
    """
    A decorator to attach responses to a view method.
    """

    def decorator(func: F) -> F:
        # TODO if return_type is a list/tuple,
        # then use anyOf or oneOf?

        response_schema = {
            "description": description or HTTPStatus(int(status_code)).phrase,
        }

        # If we have a return_type, then make it a component and add it
        # to the response and components
        if return_type:
            return_component_name = return_type.__name__
            response_schema["content"] = {
                "application/json": {
                    "schema": {"$ref": f"#/components/schemas/{return_component_name}"}
                }
            }
            _component_schema = {
                "schemas": {
                    return_component_name: schema_from_type(return_type),
                },
            }
            func.openapi_components = merge_data(  # type: ignore[attr-defined]
                getattr(func, "openapi_components", {}),
                _component_schema,
            )

        if component_name:
            _schema = {
                "responses": {
                    str(status_code): {
                        "$ref": f"#/components/responses/{component_name}"
                    }
                }
            }
            func.openapi_components = merge_data(  # type: ignore[attr-defined]
                getattr(func, "openapi_components", {}),
                {
                    "responses": {
                        component_name: response_schema,
                    }
                },
            )
        else:
            _schema = {"responses": {str(status_code): response_schema}}

        # Add the response schema to the function
        func.openapi_schema = merge_data(  # type: ignore[attr-defined]
            getattr(func, "openapi_schema", {}),
            _schema,
        )

        return func

    return decorator


def request_form(form_class: type[BaseForm]) -> Callable[[F], F]:
    """
    Create OpenAPI parameters from a form class.
    """

    def decorator(func: F) -> F:
        field_mappings = {
            fields.IntegerField: {
                "type": "integer",
            },
            fields.FloatField: {
                "type": "number",
            },
            fields.DateTimeField: {
                "type": "string",
                "format": "date-time",
            },
            fields.DateField: {
                "type": "string",
                "format": "date",
            },
            fields.TimeField: {
                "type": "string",
                "format": "time",
            },
            fields.EmailField: {
                "type": "string",
                "format": "email",
            },
            fields.URLField: {
                "type": "string",
                "format": "uri",
            },
            fields.UUIDField: {
                "type": "string",
                "format": "uuid",
            },
            fields.DecimalField: {
                "type": "number",
            },
            # fields.FileField: {
            #     "type": "string",
            #     "format": "binary",
            # },
            fields.ImageField: {
                "type": "string",
                "format": "binary",
            },
            fields.BooleanField: {
                "type": "boolean",
            },
            fields.CharField: {
                "type": "string",
            },
            fields.EmailField: {
                "type": "string",
                "format": "email",
            },
        }
        _schema = {
            "requestBody": {
                "content": {
                    "application/json": {
                        "schema": {
                            "type": "object",
                            "properties": {},
                        }
                    }
                    # could add application/x-www-form-urlencoded?
                }
            }
        }

        required_fields = []

        for field_name, field in form_class.base_fields.items():  # type: ignore[attr-defined]
            field_schema = field_mappings[field.__class__].copy()
<<<<<<< HEAD
=======
            # Complex nested dict access - type checker can't verify structure
>>>>>>> 236a3417
            _schema["requestBody"]["content"]["application/json"]["schema"][  # type: ignore[index]
                "properties"
            ][field_name] = field_schema

            if field.required:
                required_fields.append(field_name)

            # TODO add description to the schema
            # TODO add example to the schema
            # TODO add default to the schema

        if required_fields:
            _schema["requestBody"]["content"]["application/json"]["schema"][
                "required"
            ] = required_fields
            # The body is required if any field is
            _schema["requestBody"]["required"] = True

        func.openapi_schema = merge_data(  # type: ignore[attr-defined]
            getattr(func, "openapi_schema", {}),
            _schema,
        )

        return func

    return decorator


def schema(data: dict[str, Any]) -> Callable[[F], F]:
    """
    A decorator to attach raw OpenAPI schema to a router, view, or view method.
    """

    def decorator(func: F) -> F:
        func.openapi_schema = merge_data(  # type: ignore[attr-defined]
            getattr(func, "openapi_schema", {}),
            data,
        )
        return func

    return decorator<|MERGE_RESOLUTION|>--- conflicted
+++ resolved
@@ -155,10 +155,7 @@
 
         for field_name, field in form_class.base_fields.items():  # type: ignore[attr-defined]
             field_schema = field_mappings[field.__class__].copy()
-<<<<<<< HEAD
-=======
             # Complex nested dict access - type checker can't verify structure
->>>>>>> 236a3417
             _schema["requestBody"]["content"]["application/json"]["schema"][  # type: ignore[index]
                 "properties"
             ][field_name] = field_schema
