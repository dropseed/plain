--- conflicted
+++ resolved
@@ -110,10 +110,7 @@
             else:
                 raise PermissionDenied("Login required")
 
-<<<<<<< HEAD
-=======
         # Mixin expects to be used with View base class
->>>>>>> 236a3417
         response = super().get_response()  # type: ignore[misc]
 
         if self.user:
