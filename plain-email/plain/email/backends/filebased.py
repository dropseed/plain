"""Email backend that writes messages to a file."""

from __future__ import annotations

import datetime
import os
from typing import TYPE_CHECKING, Any

from plain.exceptions import ImproperlyConfigured
from plain.runtime import settings

from .console import EmailBackend as ConsoleEmailBackend

if TYPE_CHECKING:
    from ..message import EmailMessage


class EmailBackend(ConsoleEmailBackend):
    def __init__(self, *args: Any, file_path: str | None = None, **kwargs: Any) -> None:
        self._fname = None
        if file_path is not None:
            self.file_path = file_path
        else:
            self.file_path = getattr(settings, "EMAIL_FILE_PATH", None)
        if not self.file_path:
            raise ImproperlyConfigured(
<<<<<<< HEAD
                "EMAIL_FILE_PATH setting is required for filebased email backend"
=======
                "EMAIL_FILE_PATH must be set for the filebased email backend"
>>>>>>> 236a3417
            )
        self.file_path = os.path.abspath(self.file_path)
        try:
            os.makedirs(self.file_path, exist_ok=True)
        except FileExistsError:
            raise ImproperlyConfigured(
                f"Path for saving email messages exists, but is not a directory: {self.file_path}"
            )
        except OSError as err:
            raise ImproperlyConfigured(
                f"Could not create directory for saving email messages: {self.file_path} ({err})"
            )
        # Make sure that self.file_path is writable.
        if not os.access(self.file_path, os.W_OK):
            raise ImproperlyConfigured(
                f"Could not write to directory: {self.file_path}"
            )
        # Finally, call super().
        # Since we're using the console-based backend as a base,
        # force the stream to be None, so we don't default to stdout
        kwargs["stream"] = None
        super().__init__(*args, **kwargs)

    def write_message(self, message: EmailMessage) -> None:
<<<<<<< HEAD
        assert self.stream is not None
=======
        assert self.stream is not None, "stream should be opened before writing"
>>>>>>> 236a3417
        self.stream.write(message.message().as_bytes() + b"\n")
        self.stream.write(b"-" * 79)
        self.stream.write(b"\n")

    def _get_filename(self) -> str:
        """Return a unique file name."""
        if self._fname is None:
            timestamp = datetime.datetime.now().strftime("%Y%m%d-%H%M%S")
            fname = f"{timestamp}-{abs(id(self))}.log"
            self._fname = os.path.join(self.file_path, fname)
        return self._fname

    def open(self) -> bool:
        if self.stream is None:
            self.stream = open(self._get_filename(), "ab")
            return True
        return False

    def close(self) -> None:
        try:
            if self.stream is not None:
                self.stream.close()
        finally:
            self.stream = None<|MERGE_RESOLUTION|>--- conflicted
+++ resolved
@@ -24,11 +24,7 @@
             self.file_path = getattr(settings, "EMAIL_FILE_PATH", None)
         if not self.file_path:
             raise ImproperlyConfigured(
-<<<<<<< HEAD
-                "EMAIL_FILE_PATH setting is required for filebased email backend"
-=======
                 "EMAIL_FILE_PATH must be set for the filebased email backend"
->>>>>>> 236a3417
             )
         self.file_path = os.path.abspath(self.file_path)
         try:
@@ -53,11 +49,7 @@
         super().__init__(*args, **kwargs)
 
     def write_message(self, message: EmailMessage) -> None:
-<<<<<<< HEAD
-        assert self.stream is not None
-=======
         assert self.stream is not None, "stream should be opened before writing"
->>>>>>> 236a3417
         self.stream.write(message.message().as_bytes() + b"\n")
         self.stream.write(b"-" * 79)
         self.stream.write(b"\n")
