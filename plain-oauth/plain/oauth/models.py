<<<<<<< HEAD
from __future__ import annotations

from datetime import datetime
from typing import TYPE_CHECKING, Any
=======
import datetime
from typing import TYPE_CHECKING, Any, cast
>>>>>>> 236a3417

from plain.auth import get_user_model
from plain.exceptions import ValidationError
from plain.models import (
    CASCADE,
    CharField,
    DateTimeField,
    Field,
    ForeignKey,
    Model,
    Options,
    UniqueConstraint,
    register_model,
    transaction,
)
from plain.models.db import IntegrityError
from plain.runtime import SettingsReference
from plain.utils import timezone

from .exceptions import OAuthUserAlreadyExistsError

if TYPE_CHECKING:
    from .providers import OAuthToken, OAuthUser


@register_model
class OAuthConnection(Model):
    created_at: Field[datetime | None, DateTimeField(auto_now_add=True)] = None
    updated_at: Field[datetime | None, DateTimeField(auto_now=True)] = None

    user: Field[
        Any,
        ForeignKey(
            SettingsReference("AUTH_USER_MODEL"),
            on_delete=CASCADE,
            related_name="oauth_connections",
        ),
    ]

    # The key used to refer to this provider type (in settings)
    provider_key: Field[str, CharField(max_length=100)]

    # The unique ID of the user on the provider's system
    provider_user_id: Field[str, CharField(max_length=100)]

    # Token data
    access_token: Field[str, CharField(max_length=2000)]
    refresh_token: Field[str, CharField(max_length=2000)] = ""
    access_token_expires_at: Field[datetime | None, DateTimeField(allow_null=True)] = (
        None
    )
    refresh_token_expires_at: Field[datetime | None, DateTimeField(allow_null=True)] = (
        None
    )

    model_options = Options(
        constraints=[
            UniqueConstraint(
                fields=["provider_key", "provider_user_id"],
                name="plainoauth_oauthconnection_unique_provider_key_user_id",
            )
        ],
        ordering=("provider_key",),
    )

    def __str__(self) -> str:
        return f"{self.provider_key}[{self.user}:{self.provider_user_id}]"

    def refresh_access_token(self) -> None:
        from .providers import OAuthToken, get_oauth_provider_instance

        provider_instance = get_oauth_provider_instance(provider_key=self.provider_key)
        oauth_token = OAuthToken(
            access_token=self.access_token,
            refresh_token=self.refresh_token,
            access_token_expires_at=cast(
                datetime.datetime | None, self.access_token_expires_at
            ),
            refresh_token_expires_at=cast(
                datetime.datetime | None, self.refresh_token_expires_at
            ),
        )
        refreshed_oauth_token = provider_instance.refresh_oauth_token(
            oauth_token=oauth_token
        )
        self.set_token_fields(refreshed_oauth_token)
        self.save()

    def set_token_fields(self, oauth_token: OAuthToken) -> None:
        self.access_token = oauth_token.access_token
        self.refresh_token = oauth_token.refresh_token
        self.access_token_expires_at = oauth_token.access_token_expires_at
        self.refresh_token_expires_at = oauth_token.refresh_token_expires_at

    def set_user_fields(self, oauth_user: OAuthUser) -> None:
        self.provider_user_id = oauth_user.provider_id

    def access_token_expired(self) -> bool:
        return (
            self.access_token_expires_at is not None
            and self.access_token_expires_at < timezone.now()
        )

    def refresh_token_expired(self) -> bool:
        return (
            self.refresh_token_expires_at is not None
            and self.refresh_token_expires_at < timezone.now()
        )

    @classmethod
    def get_or_create_user(
        cls, *, provider_key: str, oauth_token: OAuthToken, oauth_user: OAuthUser
    ) -> OAuthConnection:
        try:
            connection = cls.query.get(
                provider_key=provider_key,
                provider_user_id=oauth_user.provider_id,
            )
            connection.set_token_fields(oauth_token)
            connection.save()
            return connection
        except cls.DoesNotExist:
            with transaction.atomic():
                # If email needs to be unique, then we expect
                # that to be taken care of on the user model itself
                try:
                    user = get_user_model()(
                        **oauth_user.user_model_fields,
                    )
                    user.save()
                except (IntegrityError, ValidationError):
                    raise OAuthUserAlreadyExistsError()

                return cls.connect(
                    user=user,
                    provider_key=provider_key,
                    oauth_token=oauth_token,
                    oauth_user=oauth_user,
                )

    @classmethod
    def connect(
        cls,
        *,
        user: Any,
        provider_key: str,
        oauth_token: OAuthToken,
        oauth_user: OAuthUser,
    ) -> OAuthConnection:
        """
        Connect will either create a new connection or update an existing connection
        """
        try:
            connection = cls.query.get(
                user=user,
                provider_key=provider_key,
                provider_user_id=oauth_user.provider_id,
            )
        except cls.DoesNotExist:
            # Create our own instance (not using get_or_create)
            # so that any created signals contain the token fields too
            connection = cls(
                user=user,
                provider_key=provider_key,
                provider_user_id=oauth_user.provider_id,
            )

        connection.set_user_fields(oauth_user)
        connection.set_token_fields(oauth_token)
        connection.save()

        return connection<|MERGE_RESOLUTION|>--- conflicted
+++ resolved
@@ -1,27 +1,10 @@
-<<<<<<< HEAD
-from __future__ import annotations
-
-from datetime import datetime
-from typing import TYPE_CHECKING, Any
-=======
 import datetime
 from typing import TYPE_CHECKING, Any, cast
->>>>>>> 236a3417
 
+from plain import models
 from plain.auth import get_user_model
 from plain.exceptions import ValidationError
-from plain.models import (
-    CASCADE,
-    CharField,
-    DateTimeField,
-    Field,
-    ForeignKey,
-    Model,
-    Options,
-    UniqueConstraint,
-    register_model,
-    transaction,
-)
+from plain.models import transaction
 from plain.models.db import IntegrityError
 from plain.runtime import SettingsReference
 from plain.utils import timezone
@@ -32,39 +15,32 @@
     from .providers import OAuthToken, OAuthUser
 
 
-@register_model
-class OAuthConnection(Model):
-    created_at: Field[datetime | None, DateTimeField(auto_now_add=True)] = None
-    updated_at: Field[datetime | None, DateTimeField(auto_now=True)] = None
+@models.register_model
+class OAuthConnection(models.Model):
+    created_at = models.DateTimeField(auto_now_add=True)
+    updated_at = models.DateTimeField(auto_now=True)
 
-    user: Field[
-        Any,
-        ForeignKey(
-            SettingsReference("AUTH_USER_MODEL"),
-            on_delete=CASCADE,
-            related_name="oauth_connections",
-        ),
-    ]
+    user = models.ForeignKey(
+        SettingsReference("AUTH_USER_MODEL"),
+        on_delete=models.CASCADE,
+        related_name="oauth_connections",
+    )
 
     # The key used to refer to this provider type (in settings)
-    provider_key: Field[str, CharField(max_length=100)]
+    provider_key = models.CharField(max_length=100)
 
     # The unique ID of the user on the provider's system
-    provider_user_id: Field[str, CharField(max_length=100)]
+    provider_user_id = models.CharField(max_length=100)
 
     # Token data
-    access_token: Field[str, CharField(max_length=2000)]
-    refresh_token: Field[str, CharField(max_length=2000)] = ""
-    access_token_expires_at: Field[datetime | None, DateTimeField(allow_null=True)] = (
-        None
-    )
-    refresh_token_expires_at: Field[datetime | None, DateTimeField(allow_null=True)] = (
-        None
-    )
+    access_token = models.CharField(max_length=2000)
+    refresh_token = models.CharField(max_length=2000, required=False)
+    access_token_expires_at = models.DateTimeField(required=False, allow_null=True)
+    refresh_token_expires_at = models.DateTimeField(required=False, allow_null=True)
 
-    model_options = Options(
+    model_options = models.Options(
         constraints=[
-            UniqueConstraint(
+            models.UniqueConstraint(
                 fields=["provider_key", "provider_user_id"],
                 name="plainoauth_oauthconnection_unique_provider_key_user_id",
             )
@@ -95,13 +71,13 @@
         self.set_token_fields(refreshed_oauth_token)
         self.save()
 
-    def set_token_fields(self, oauth_token: OAuthToken) -> None:
+    def set_token_fields(self, oauth_token: "OAuthToken") -> None:
         self.access_token = oauth_token.access_token
         self.refresh_token = oauth_token.refresh_token
         self.access_token_expires_at = oauth_token.access_token_expires_at
         self.refresh_token_expires_at = oauth_token.refresh_token_expires_at
 
-    def set_user_fields(self, oauth_user: OAuthUser) -> None:
+    def set_user_fields(self, oauth_user: "OAuthUser") -> None:
         self.provider_user_id = oauth_user.provider_id
 
     def access_token_expired(self) -> bool:
@@ -118,8 +94,8 @@
 
     @classmethod
     def get_or_create_user(
-        cls, *, provider_key: str, oauth_token: OAuthToken, oauth_user: OAuthUser
-    ) -> OAuthConnection:
+        cls, *, provider_key: str, oauth_token: "OAuthToken", oauth_user: "OAuthUser"
+    ) -> "OAuthConnection":
         try:
             connection = cls.query.get(
                 provider_key=provider_key,
@@ -153,9 +129,9 @@
         *,
         user: Any,
         provider_key: str,
-        oauth_token: OAuthToken,
-        oauth_user: OAuthUser,
-    ) -> OAuthConnection:
+        oauth_token: "OAuthToken",
+        oauth_user: "OAuthUser",
+    ) -> "OAuthConnection":
         """
         Connect will either create a new connection or update an existing connection
         """
